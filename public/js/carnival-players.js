/**
<<<<<<< HEAD
 * Carnival Players List Interactive Features
 * Refactored to Manager Object Pattern: search, filtering, sorting, export, print, and shortcuts
=======
 * @file carnival-players.js
 * @description Handles search, filtering, sorting, export, and print functionality for carnival players list.
 * @module carnivalPlayersManager
>>>>>>> f2c53603
 */

export const carnivalPlayersManager = {
    elements: {},
    state: {
        currentSort: { column: null, direction: 'asc' },
        allPlayers: [],
        filteredPlayers: []
    },

<<<<<<< HEAD
    initialize() {
        this.cacheElements();
        this.captureInitialRows();
        this.bindEvents();
        this.updateVisibleCount();
        this.initTooltipsIfAvailable();
    },

    cacheElements() {
        const d = document;
        this.elements.searchInput = d.getElementById('searchPlayers');
        this.elements.filterClub = d.getElementById('filterClub');
        this.elements.filterAge = d.getElementById('filterAge');
        this.elements.filterAttendance = d.getElementById('filterAttendance');
        this.elements.clearFiltersBtn = d.getElementById('clearFilters');
        this.elements.clearFiltersEmptyBtn = d.getElementById('clearFiltersEmpty');
        this.elements.exportCSVBtn = d.getElementById('exportToCSV');
        this.elements.printListBtn = d.getElementById('printList');
        this.elements.visibleCountElement = d.getElementById('visibleCount');
        this.elements.playersTable = d.getElementById('playersTable');
        this.elements.playersTableBody = d.getElementById('playersTableBody');
        this.elements.emptyState = d.getElementById('emptyState');
        this.elements.clubSummaryCards = Array.from(d.querySelectorAll('.club-summary-card'));
    },

    captureInitialRows() {
=======
    /**
     * Initialize the manager: cache DOM elements, bind events, and set up initial state.
     */
    initialize() {
        this.cacheElements();
        this.initState();
        this.bindEvents();
        this.updateVisibleCount();
        this.initTooltips();
        this.setShortsColourBadges();
    },

    /**
     * Cache all necessary DOM elements for efficient access.
     */
    cacheElements() {
        this.elements.searchInput = document.getElementById('searchPlayers');
        this.elements.filterClub = document.getElementById('filterClub');
        this.elements.filterAge = document.getElementById('filterAge');
        this.elements.filterAttendance = document.getElementById('filterAttendance');
        this.elements.clearFiltersBtn = document.getElementById('clearFilters');
        this.elements.clearFiltersEmptyBtn = document.getElementById('clearFiltersEmpty');
        this.elements.exportCSVBtn = document.getElementById('exportToCSV');
        this.elements.printListBtn = document.getElementById('printList');
        this.elements.visibleCountElement = document.getElementById('visibleCount');
        this.elements.playersTable = document.getElementById('playersTable');
        this.elements.playersTableBody = document.getElementById('playersTableBody');
        this.elements.emptyState = document.getElementById('emptyState');
        this.elements.clubSummaryCards = document.querySelectorAll('.club-summary-card');
    },

    /**
     * Initialize state arrays for all and filtered players.
     */
    initState() {
>>>>>>> f2c53603
        this.state.allPlayers = Array.from(document.querySelectorAll('.player-row'));
        this.state.filteredPlayers = [...this.state.allPlayers];
    },

<<<<<<< HEAD
    bindEvents() {
        const els = this.elements;

        if (els.searchInput) {
            const debouncedSearch = carnivalPlayersManager.debounce(carnivalPlayersManager.handleSearch, 300);
            els.searchInput.addEventListener('input', debouncedSearch);
        }

        if (els.filterClub) els.filterClub.addEventListener('change', carnivalPlayersManager.handleFilters);
        if (els.filterAge) els.filterAge.addEventListener('change', carnivalPlayersManager.handleFilters);
        if (els.filterAttendance) els.filterAttendance.addEventListener('change', carnivalPlayersManager.handleFilters);

        if (els.clearFiltersBtn) els.clearFiltersBtn.addEventListener('click', carnivalPlayersManager.clearAllFilters);
        if (els.clearFiltersEmptyBtn) els.clearFiltersEmptyBtn.addEventListener('click', carnivalPlayersManager.clearAllFilters);

        if (els.exportCSVBtn) els.exportCSVBtn.addEventListener('click', carnivalPlayersManager.exportToCSV);
        if (els.printListBtn) els.printListBtn.addEventListener('click', carnivalPlayersManager.printPlayerList);

        if (els.playersTable) {
            const sortableHeaders = els.playersTable.querySelectorAll('.sortable');
            sortableHeaders.forEach((header) =>
                header.addEventListener('click', () => carnivalPlayersManager.handleSort(header.dataset.sort))
            );
        }

        if (els.clubSummaryCards?.length) {
            els.clubSummaryCards.forEach((card) => {
                card.addEventListener('click', () => {
                    const clubName = card.dataset.club;
                    if (carnivalPlayersManager.elements.filterClub) {
                        carnivalPlayersManager.elements.filterClub.value = clubName;
                        carnivalPlayersManager.handleFilters();
                    }
                });
            });
        }

        document.addEventListener('keydown', carnivalPlayersManager.handleShortcuts);
    },

    initTooltipsIfAvailable() {
        // eslint-disable-next-line no-undef
        if (typeof bootstrap !== 'undefined') {
            // eslint-disable-next-line no-undef
            const tooltipTriggerList = [].slice.call(document.querySelectorAll('[data-bs-toggle="tooltip"]'));
            // eslint-disable-next-line no-undef
            tooltipTriggerList.map((el) => new bootstrap.Tooltip(el));
=======
    /**
     * Bind all event listeners for the page.
     */
    bindEvents() {
        // Search functionality
        if (this.elements.searchInput) {
            this.elements.searchInput.addEventListener('input', this.debounce(this.handleSearch.bind(this), 300));
        }

        // Filter functionality
        if (this.elements.filterClub) {
            this.elements.filterClub.addEventListener('change', this.handleFilters.bind(this));
        }
        if (this.elements.filterAge) {
            this.elements.filterAge.addEventListener('change', this.handleFilters.bind(this));
        }
        if (this.elements.filterAttendance) {
            this.elements.filterAttendance.addEventListener('change', this.handleFilters.bind(this));
        }

        // Clear filters
        if (this.elements.clearFiltersBtn) {
            this.elements.clearFiltersBtn.addEventListener('click', this.clearAllFilters.bind(this));
        }
        if (this.elements.clearFiltersEmptyBtn) {
            this.elements.clearFiltersEmptyBtn.addEventListener('click', this.clearAllFilters.bind(this));
        }

        // Export functionality
        if (this.elements.exportCSVBtn) {
            this.elements.exportCSVBtn.addEventListener('click', this.exportToCSV.bind(this));
        }

        // Print functionality
        if (this.elements.printListBtn) {
            this.elements.printListBtn.addEventListener('click', this.printPlayerList.bind(this));
        }

        // Sorting functionality
        if (this.elements.playersTable) {
            const sortableHeaders = this.elements.playersTable.querySelectorAll('.sortable');
            sortableHeaders.forEach(header => {
                header.addEventListener('click', () => this.handleSort(header.dataset.sort));
            });
>>>>>>> f2c53603
        }
    },

<<<<<<< HEAD
    handleSearch: () => {
        const input = carnivalPlayersManager.elements.searchInput;
        if (!input) return;
        const searchTerm = input.value.toLowerCase().trim();

        carnivalPlayersManager.state.allPlayers.forEach((row) => {
            const searchData = row.dataset.search || '';
            const matches = searchData.includes(searchTerm);
            row.style.display = matches ? '' : 'none';
        });

        carnivalPlayersManager.updateFilteredPlayers();
        carnivalPlayersManager.updateVisibleCount();
        carnivalPlayersManager.updateEmptyState();
    },

    handleFilters: () => {
        const els = carnivalPlayersManager.elements;
        const clubFilter = els.filterClub ? els.filterClub.value : '';
        const ageFilter = els.filterAge ? els.filterAge.value : '';
        const attendanceFilter = els.filterAttendance ? els.filterAttendance.value : '';
        const searchTerm = els.searchInput ? els.searchInput.value.toLowerCase().trim() : '';

        carnivalPlayersManager.state.allPlayers.forEach((row) => {
            let visible = true;

            if (searchTerm && !(row.dataset.search || '').includes(searchTerm)) visible = false;
            if (clubFilter && row.dataset.club !== clubFilter) visible = false;

=======
        // Club summary card click filtering
        this.elements.clubSummaryCards.forEach(card => {
            card.addEventListener('click', () => {
                const clubName = card.dataset.club;
                if (this.elements.filterClub) {
                    this.elements.filterClub.value = clubName;
                    this.handleFilters();
                }
            });
        });

        // Keyboard shortcuts
        document.addEventListener('keydown', (e) => {
            // Ctrl+F or Cmd+F to focus search
            if ((e.ctrlKey || e.metaKey) && e.key === 'f') {
                e.preventDefault();
                if (this.elements.searchInput) {
                    this.elements.searchInput.focus();
                    this.elements.searchInput.select();
                }
            }
            // Escape to clear search
            if (e.key === 'Escape' && this.elements.searchInput === document.activeElement) {
                this.clearAllFilters();
                this.elements.searchInput.blur();
            }
        });
    },

    /**
     * Initialize Bootstrap tooltips if available.
     */
    initTooltips() {
        if (typeof bootstrap !== 'undefined') {
            const tooltipTriggerList = [].slice.call(document.querySelectorAll('[data-bs-toggle="tooltip"]'));
            tooltipTriggerList.map(function (tooltipTriggerEl) {
                return new bootstrap.Tooltip(tooltipTriggerEl);
            });
        }
    },

    /**
     * Handle search input for filtering player rows.
     */
    handleSearch() {
        const searchTerm = this.elements.searchInput.value.toLowerCase().trim();
        this.state.allPlayers.forEach(row => {
            const searchData = row.dataset.search;
            const matches = searchData.includes(searchTerm);
            row.style.display = matches ? '' : 'none';
        });
        this.updateFilteredPlayers();
        this.updateVisibleCount();
        this.updateEmptyState();
    },

    /**
     * Handle filter changes for club, age, and attendance.
     */
    handleFilters() {
        const clubFilter = this.elements.filterClub ? this.elements.filterClub.value : '';
        const ageFilter = this.elements.filterAge ? this.elements.filterAge.value : '';
        const attendanceFilter = this.elements.filterAttendance ? this.elements.filterAttendance.value : '';
        const searchTerm = this.elements.searchInput ? this.elements.searchInput.value.toLowerCase().trim() : '';

        this.state.allPlayers.forEach(row => {
            let visible = true;
            // Search filter
            if (searchTerm && !row.dataset.search.includes(searchTerm)) visible = false;
            // Club filter
            if (clubFilter && row.dataset.club !== clubFilter) visible = false;
            // Age filter
>>>>>>> f2c53603
            if (ageFilter) {
                const isMasters = row.dataset.masters === 'true';
                if (ageFilter === 'masters' && !isMasters) visible = false;
                else if (ageFilter === 'under35' && isMasters) visible = false;
            }
<<<<<<< HEAD

            if (attendanceFilter && row.dataset.status !== attendanceFilter) visible = false;

            row.style.display = visible ? '' : 'none';
        });

        carnivalPlayersManager.updateFilteredPlayers();
        carnivalPlayersManager.updateVisibleCount();
        carnivalPlayersManager.updateEmptyState();
        carnivalPlayersManager.updateClubSummaryHighlight();
    },

    updateFilteredPlayers() {
        this.state.filteredPlayers = this.state.allPlayers.filter((row) => row.style.display !== 'none');
    },

=======
            // Attendance filter
            if (attendanceFilter && row.dataset.status !== attendanceFilter) visible = false;
            row.style.display = visible ? '' : 'none';
        });

        this.updateFilteredPlayers();
        this.updateVisibleCount();
        this.updateEmptyState();
        this.updateClubSummaryHighlight();
    },

    /**
     * Update the filteredPlayers array based on visible rows.
     */
    updateFilteredPlayers() {
        this.state.filteredPlayers = this.state.allPlayers.filter(row => row.style.display !== 'none');
    },

    /**
     * Update the visible player count display.
     */
>>>>>>> f2c53603
    updateVisibleCount() {
        const visibleCount = this.state.filteredPlayers.length;
        const totalCount = this.state.allPlayers.length;
        if (this.elements.visibleCountElement) {
            this.elements.visibleCountElement.textContent = `Showing ${visibleCount} of ${totalCount} players`;
        }
    },

<<<<<<< HEAD
    updateEmptyState() {
        const hasVisiblePlayers = this.state.filteredPlayers.length > 0;
        const hasAnyPlayers = this.state.allPlayers.length > 0;
        const table = this.elements.playersTable;
        if (table) {
            const card = table.closest('.card');
            if (card) card.style.display = hasVisiblePlayers ? '' : 'none';
=======
    /**
     * Show/hide empty state and table based on filtered results.
     */
    updateEmptyState() {
        const hasVisiblePlayers = this.state.filteredPlayers.length > 0;
        const hasAnyPlayers = this.state.allPlayers.length > 0;
        if (this.elements.playersTable) {
            const card = this.elements.playersTable.closest('.card');
            if (card && card instanceof HTMLElement) {
                card.style.display = hasVisiblePlayers ? '' : 'none';
            }
>>>>>>> f2c53603
        }
        if (this.elements.emptyState && hasAnyPlayers) {
            this.elements.emptyState.classList.toggle('d-none', hasVisiblePlayers);
        }
    },

<<<<<<< HEAD
    updateClubSummaryHighlight() {
        const selectedClub = this.elements.filterClub ? this.elements.filterClub.value : '';
        this.elements.clubSummaryCards.forEach((card) => {
=======
    /**
     * Highlight selected club summary card.
     */
    updateClubSummaryHighlight() {
        const selectedClub = this.elements.filterClub ? this.elements.filterClub.value : '';
        this.elements.clubSummaryCards.forEach(card => {
>>>>>>> f2c53603
            if (selectedClub && card.dataset.club === selectedClub) {
                card.classList.add('border-primary', 'bg-light');
            } else {
                card.classList.remove('border-primary', 'bg-light');
            }
        });
    },

<<<<<<< HEAD
    handleSort: (column) => {
        const sort = carnivalPlayersManager.state.currentSort;
        if (sort.column === column) {
            sort.direction = sort.direction === 'asc' ? 'desc' : 'asc';
        } else {
            sort.column = column;
            sort.direction = 'asc';
        }
        carnivalPlayersManager.updateSortIndicators();
        carnivalPlayersManager.sortPlayers(column, sort.direction);
    },

    updateSortIndicators() {
        const table = this.elements.playersTable;
        if (!table) return;
        const headers = table.querySelectorAll('.sortable');
        headers.forEach((header) => {
            const icon = header.querySelector('i');
            if (header.dataset.sort === this.state.currentSort.column) {
                if (icon) icon.className = this.state.currentSort.direction === 'asc' ? 'bi bi-arrow-up' : 'bi bi-arrow-down';
=======
    /**
     * Handle sorting of player rows by column.
     * @param {string} column - The column to sort by.
     */
    handleSort(column) {
        // Update sort state
        if (this.state.currentSort.column === column) {
            this.state.currentSort.direction = this.state.currentSort.direction === 'asc' ? 'desc' : 'asc';
        } else {
            this.state.currentSort.column = column;
            this.state.currentSort.direction = 'asc';
        }
        this.updateSortIndicators();
        this.sortPlayers(column, this.state.currentSort.direction);
    },

    /**
     * Update sort indicators in table headers.
     */
    updateSortIndicators() {
        const headers = this.elements.playersTable.querySelectorAll('.sortable');
        headers.forEach(header => {
            const icon = header.querySelector('i');
            if (header.dataset.sort === this.state.currentSort.column) {
                icon.className = this.state.currentSort.direction === 'asc' ? 'bi bi-arrow-up' : 'bi bi-arrow-down';
>>>>>>> f2c53603
                header.classList.add('text-primary');
            } else {
                if (icon) icon.className = 'bi bi-arrow-down-up text-muted';
                header.classList.remove('text-primary');
            }
        });
    },

<<<<<<< HEAD
=======
    /**
     * Sort visible player rows by column and direction.
     * @param {string} column
     * @param {string} direction
     */
>>>>>>> f2c53603
    sortPlayers(column, direction) {
        const sortedPlayers = [...this.state.filteredPlayers].sort((a, b) => {
            let aValue, bValue;
            switch (column) {
                case 'club':
                    aValue = a.dataset.club;
                    bValue = b.dataset.club;
                    break;
                case 'name':
                    aValue = a.cells[1].textContent.trim();
                    bValue = b.cells[1].textContent.trim();
                    break;
                case 'age':
                    aValue = parseInt(a.dataset.age) || 0;
                    bValue = parseInt(b.dataset.age) || 0;
                    break;
                case 'dob':
                    aValue = new Date(a.cells[3].textContent.trim() || '1900-01-01');
                    bValue = new Date(b.cells[3].textContent.trim() || '1900-01-01');
                    break;
                case 'shorts':
                    aValue = a.cells[4].textContent.trim();
                    bValue = b.cells[4].textContent.trim();
                    break;
                case 'status':
                    aValue = a.dataset.status;
                    bValue = b.dataset.status;
                    break;
                default:
                    return 0;
            }
            if (typeof aValue === 'string' && typeof bValue === 'string') {
                aValue = aValue.toLowerCase();
                bValue = bValue.toLowerCase();
            }
            if (aValue < bValue) return direction === 'asc' ? -1 : 1;
            if (aValue > bValue) return direction === 'asc' ? 1 : -1;
            return 0;
        });
<<<<<<< HEAD
        const body = this.elements.playersTableBody;
        if (!body) return;
        sortedPlayers.forEach((row) => body.appendChild(row));
    },

    clearAllFilters: () => {
        const els = carnivalPlayersManager.elements;
        if (els.searchInput) els.searchInput.value = '';
        if (els.filterClub) els.filterClub.value = '';
        if (els.filterAge) els.filterAge.value = '';
        if (els.filterAttendance) els.filterAttendance.value = '';

        carnivalPlayersManager.state.allPlayers.forEach((row) => {
            row.style.display = '';
        });

        carnivalPlayersManager.state.filteredPlayers = [...carnivalPlayersManager.state.allPlayers];
        carnivalPlayersManager.updateVisibleCount();
        carnivalPlayersManager.updateEmptyState();
        carnivalPlayersManager.updateClubSummaryHighlight();
    },

    exportToCSV: () => {
=======
        sortedPlayers.forEach(row => {
            this.elements.playersTableBody.appendChild(row);
        });
    },

    /**
     * Clear all filter inputs and show all players.
     */
    clearAllFilters() {
        if (this.elements.searchInput) this.elements.searchInput.value = '';
        if (this.elements.filterClub) this.elements.filterClub.value = '';
        if (this.elements.filterAge) this.elements.filterAge.value = '';
        if (this.elements.filterAttendance) this.elements.filterAttendance.value = '';
        this.state.allPlayers.forEach(row => {
            row.style.display = '';
        });
        this.state.filteredPlayers = [...this.state.allPlayers];
        this.updateVisibleCount();
        this.updateEmptyState();
        this.updateClubSummaryHighlight();
    },

    /**
     * Export visible players to CSV.
     */
    exportToCSV() {
>>>>>>> f2c53603
        const csvData = [];
        const headers = ['Club', 'Player Name', 'Age', 'Date of Birth', 'Shorts Colour', 'Attendance Status', 'State'];
        csvData.push(headers);

<<<<<<< HEAD
        carnivalPlayersManager.state.filteredPlayers.forEach((row) => {
            const cells = row.cells;
            const rowData = [
                carnivalPlayersManager.extractTextFromCell(cells[0]),
                carnivalPlayersManager.extractTextFromCell(cells[1]),
                carnivalPlayersManager.extractTextFromCell(cells[2]),
                carnivalPlayersManager.extractTextFromCell(cells[3]),
                carnivalPlayersManager.extractTextFromCell(cells[4]),
                carnivalPlayersManager.extractTextFromCell(cells[5]),
=======
        this.state.filteredPlayers.forEach(row => {
            const cells = row.cells;
            const rowData = [
                this.extractTextFromCell(cells[0]),
                this.extractTextFromCell(cells[1]),
                this.extractTextFromCell(cells[2]),
                this.extractTextFromCell(cells[3]),
                this.extractTextFromCell(cells[4]),
                this.extractTextFromCell(cells[5]),
>>>>>>> f2c53603
                row.querySelector('.badge[class*="state-"]')?.textContent.trim() || ''
            ];
            csvData.push(rowData);
        });

<<<<<<< HEAD
        carnivalPlayersManager.downloadCSV(
            csvData,
            `carnival-players-${new Date().toISOString().split('T')[0]}.csv`
        );
    },

=======
        this.downloadCSV(csvData, `carnival-players-${new Date().toISOString().split('T')[0]}.csv`);
    },

    /**
     * Extract clean text content from a table cell.
     * @param {HTMLTableCellElement} cell
     * @returns {string}
     */
>>>>>>> f2c53603
    extractTextFromCell(cell) {
        return cell.textContent.replace(/\s+/g, ' ').trim();
    },

<<<<<<< HEAD
    downloadCSV(data, filename) {
        const csvContent = data
            .map((row) => row.map((cell) => `"${cell.toString().replace(/"/g, '""')}"`).join(','))
            .join('\n');
=======
    /**
     * Download CSV file from array data.
     * @param {Array[]} data
     * @param {string} filename
     */
    downloadCSV(data, filename) {
        const csvContent = data.map(row =>
            row.map(cell => `"${cell.toString().replace(/"/g, '""')}"`).join(',')
        ).join('\n');
>>>>>>> f2c53603
        const blob = new Blob([csvContent], { type: 'text/csv;charset=utf-8;' });
        const link = document.createElement('a');
        if (link.download !== undefined) {
            const url = URL.createObjectURL(blob);
            link.setAttribute('href', url);
            link.setAttribute('download', filename);
            link.style.visibility = 'hidden';
            document.body.appendChild(link);
            link.click();
            document.body.removeChild(link);
        }
    },

<<<<<<< HEAD
    printPlayerList: () => {
=======
    /**
     * Print the visible player list in a print-friendly format.
     */
    printPlayerList() {
>>>>>>> f2c53603
        const printWindow = window.open('', '_blank');
        const carnivalTitle = document.querySelector('h4.text-muted')?.textContent || 'Carnival Players';
        let printContent = `
            <!DOCTYPE html>
            <html>
            <head>
                <title>Player List - ${carnivalTitle}</title>
                <style>
                    body { font-family: Arial, sans-serif; margin: 20px; }
                    .header { text-align: center; margin-bottom: 30px; border-bottom: 2px solid #333; padding-bottom: 10px; }
                    table { width: 100%; border-collapse: collapse; margin-top: 20px; }
                    th, td { border: 1px solid #ddd; padding: 8px; text-align: left; }
                    th { background-color: #f2f2f2; font-weight: bold; }
                    .club-logo { width: 20px; height: 20px; object-fit: contain; }
                    .badge { display: inline-block; padding: 2px 6px; border-radius: 3px; font-size: 11px; }
                    .badge.bg-success { background-color: #198754; color: white; }
                    .badge.bg-warning { background-color: #ffc107; color: black; }
                    .badge.bg-danger { background-color: #dc3545; color: white; }
                    .badge.bg-secondary { background-color: #6c757d; color: white; }
                    @media print { .no-print { display: none; } body { margin: 0; } }
                </style>
            </head>
            <body>
                <div class="header">
                    <h1>Player List</h1>
                    <h2>${carnivalTitle}</h2>
<<<<<<< HEAD
                    <p>Generated on ${new Date().toLocaleDateString('en-AU', {
                        weekday: 'long', year: 'numeric', month: 'long', day: 'numeric'
                    })} - ${carnivalPlayersManager.state.filteredPlayers.length} players</p>
=======
                    <p>Generated on ${new Date().toLocaleDateString('en-AU', { 
                        weekday: 'long', year: 'numeric', month: 'long', day: 'numeric' 
                    })} - ${this.state.filteredPlayers.length} players</p>
>>>>>>> f2c53603
                </div>
                <table>
                    <thead>
                        <tr>
                            <th>Club</th>
                            <th>Player Name</th>
                            <th>Age</th>
                            <th>Date of Birth</th>
                            <th>Shorts Colour</th>
                            <th>Attendance</th>
                        </tr>
                    </thead>
<<<<<<< HEAD
                    <tbody>`;

        carnivalPlayersManager.state.filteredPlayers.forEach((row) => {
            const cells = row.cells;
            printContent += `
                <tr>
                    <td>${carnivalPlayersManager.extractTextFromCell(cells[0])}</td>
                    <td>${carnivalPlayersManager.extractTextFromCell(cells[1])}</td>
                    <td>${carnivalPlayersManager.extractTextFromCell(cells[2])}</td>
                    <td>${carnivalPlayersManager.extractTextFromCell(cells[3])}</td>
                    <td>${carnivalPlayersManager.extractTextFromCell(cells[4])}</td>
                    <td>${carnivalPlayersManager.extractTextFromCell(cells[5])}</td>
                </tr>`;
=======
                    <tbody>
        `;
        this.state.filteredPlayers.forEach(row => {
            const cells = row.cells;
            printContent += `
                <tr>
                    <td>${this.extractTextFromCell(cells[0])}</td>
                    <td>${this.extractTextFromCell(cells[1])}</td>
                    <td>${this.extractTextFromCell(cells[2])}</td>
                    <td>${this.extractTextFromCell(cells[3])}</td>
                    <td>${this.extractTextFromCell(cells[4])}</td>
                    <td>${this.extractTextFromCell(cells[5])}</td>
                </tr>
            `;
>>>>>>> f2c53603
        });
        printContent += `
                    </tbody>
                </table>
            </body>
<<<<<<< HEAD
            </html>`;

        printWindow.document.write(printContent);
        printWindow.document.close();
            // Call print synchronously for reliability in tests; delay only the close.
            try {
                if (typeof printWindow.print === 'function') {
                    printWindow.print();
                }
            } catch (e) {
                // no-op if blocked
            }
            setTimeout(() => {
                try {
                    if (typeof printWindow.close === 'function') printWindow.close();
                } catch (e) {}
            }, 250);
    },

=======
            </html>
        `;
        printWindow.document.write(printContent);
        printWindow.document.close();
        setTimeout(() => {
            printWindow.print();
            printWindow.close();
        }, 250);
    },

    /**
     * Utility function for debouncing.
     * @param {Function} func
     * @param {number} wait
     * @returns {Function}
     */
>>>>>>> f2c53603
    debounce(func, wait) {
        let timeout;
        return (...args) => {
            const later = () => {
                clearTimeout(timeout);
                func(...args);
            };
            clearTimeout(timeout);
            timeout = setTimeout(later, wait);
<<<<<<< HEAD
        };
    },

    handleShortcuts: (e) => {
        const input = carnivalPlayersManager.elements.searchInput;
        if ((e.ctrlKey || e.metaKey) && e.key === 'f') {
            e.preventDefault();
            if (input) {
                input.focus();
                input.select();
            }
        }
        if (e.key === 'Escape' && input === document.activeElement) {
            carnivalPlayersManager.clearAllFilters();
            input.blur();
        }
    }
};

// Bootstrap in the browser
=======
        }
    },

    /**
     * Set background color for shorts colour badges using their data-colour attribute.
     * Ensures no inline styles in EJS; all styling is handled here.
     */
    setShortsColourBadges() {
        const badges = document.querySelectorAll('.shorts-colour-badge[data-colour]');
        badges.forEach(badge => {
            const colour = badge.getAttribute('data-colour');
            if (colour && colour !== 'not specified' && colour !== 'Unrestricted') {
                badge.style.backgroundColor = colour;
                badge.style.color = '#fff';
            } else {
                badge.style.backgroundColor = '';
                badge.style.color = '';
            }
        });
    }
};

// At the bottom of the file: DOMContentLoaded listener
>>>>>>> f2c53603
document.addEventListener('DOMContentLoaded', () => {
    carnivalPlayersManager.initialize();
});<|MERGE_RESOLUTION|>--- conflicted
+++ resolved
@@ -1,12 +1,6 @@
 /**
-<<<<<<< HEAD
  * Carnival Players List Interactive Features
  * Refactored to Manager Object Pattern: search, filtering, sorting, export, print, and shortcuts
-=======
- * @file carnival-players.js
- * @description Handles search, filtering, sorting, export, and print functionality for carnival players list.
- * @module carnivalPlayersManager
->>>>>>> f2c53603
  */
 
 export const carnivalPlayersManager = {
@@ -17,7 +11,6 @@
         filteredPlayers: []
     },
 
-<<<<<<< HEAD
     initialize() {
         this.cacheElements();
         this.captureInitialRows();
@@ -44,48 +37,10 @@
     },
 
     captureInitialRows() {
-=======
-    /**
-     * Initialize the manager: cache DOM elements, bind events, and set up initial state.
-     */
-    initialize() {
-        this.cacheElements();
-        this.initState();
-        this.bindEvents();
-        this.updateVisibleCount();
-        this.initTooltips();
-        this.setShortsColourBadges();
-    },
-
-    /**
-     * Cache all necessary DOM elements for efficient access.
-     */
-    cacheElements() {
-        this.elements.searchInput = document.getElementById('searchPlayers');
-        this.elements.filterClub = document.getElementById('filterClub');
-        this.elements.filterAge = document.getElementById('filterAge');
-        this.elements.filterAttendance = document.getElementById('filterAttendance');
-        this.elements.clearFiltersBtn = document.getElementById('clearFilters');
-        this.elements.clearFiltersEmptyBtn = document.getElementById('clearFiltersEmpty');
-        this.elements.exportCSVBtn = document.getElementById('exportToCSV');
-        this.elements.printListBtn = document.getElementById('printList');
-        this.elements.visibleCountElement = document.getElementById('visibleCount');
-        this.elements.playersTable = document.getElementById('playersTable');
-        this.elements.playersTableBody = document.getElementById('playersTableBody');
-        this.elements.emptyState = document.getElementById('emptyState');
-        this.elements.clubSummaryCards = document.querySelectorAll('.club-summary-card');
-    },
-
-    /**
-     * Initialize state arrays for all and filtered players.
-     */
-    initState() {
->>>>>>> f2c53603
         this.state.allPlayers = Array.from(document.querySelectorAll('.player-row'));
         this.state.filteredPlayers = [...this.state.allPlayers];
     },
 
-<<<<<<< HEAD
     bindEvents() {
         const els = this.elements;
 
@@ -133,56 +88,9 @@
             const tooltipTriggerList = [].slice.call(document.querySelectorAll('[data-bs-toggle="tooltip"]'));
             // eslint-disable-next-line no-undef
             tooltipTriggerList.map((el) => new bootstrap.Tooltip(el));
-=======
-    /**
-     * Bind all event listeners for the page.
-     */
-    bindEvents() {
-        // Search functionality
-        if (this.elements.searchInput) {
-            this.elements.searchInput.addEventListener('input', this.debounce(this.handleSearch.bind(this), 300));
-        }
-
-        // Filter functionality
-        if (this.elements.filterClub) {
-            this.elements.filterClub.addEventListener('change', this.handleFilters.bind(this));
-        }
-        if (this.elements.filterAge) {
-            this.elements.filterAge.addEventListener('change', this.handleFilters.bind(this));
-        }
-        if (this.elements.filterAttendance) {
-            this.elements.filterAttendance.addEventListener('change', this.handleFilters.bind(this));
-        }
-
-        // Clear filters
-        if (this.elements.clearFiltersBtn) {
-            this.elements.clearFiltersBtn.addEventListener('click', this.clearAllFilters.bind(this));
-        }
-        if (this.elements.clearFiltersEmptyBtn) {
-            this.elements.clearFiltersEmptyBtn.addEventListener('click', this.clearAllFilters.bind(this));
-        }
-
-        // Export functionality
-        if (this.elements.exportCSVBtn) {
-            this.elements.exportCSVBtn.addEventListener('click', this.exportToCSV.bind(this));
-        }
-
-        // Print functionality
-        if (this.elements.printListBtn) {
-            this.elements.printListBtn.addEventListener('click', this.printPlayerList.bind(this));
-        }
-
-        // Sorting functionality
-        if (this.elements.playersTable) {
-            const sortableHeaders = this.elements.playersTable.querySelectorAll('.sortable');
-            sortableHeaders.forEach(header => {
-                header.addEventListener('click', () => this.handleSort(header.dataset.sort));
-            });
->>>>>>> f2c53603
-        }
-    },
-
-<<<<<<< HEAD
+        }
+    },
+
     handleSearch: () => {
         const input = carnivalPlayersManager.elements.searchInput;
         if (!input) return;
@@ -193,6 +101,10 @@
             const matches = searchData.includes(searchTerm);
             row.style.display = matches ? '' : 'none';
         });
+        this.updateFilteredPlayers();
+        this.updateVisibleCount();
+        this.updateEmptyState();
+    },
 
         carnivalPlayersManager.updateFilteredPlayers();
         carnivalPlayersManager.updateVisibleCount();
@@ -212,86 +124,11 @@
             if (searchTerm && !(row.dataset.search || '').includes(searchTerm)) visible = false;
             if (clubFilter && row.dataset.club !== clubFilter) visible = false;
 
-=======
-        // Club summary card click filtering
-        this.elements.clubSummaryCards.forEach(card => {
-            card.addEventListener('click', () => {
-                const clubName = card.dataset.club;
-                if (this.elements.filterClub) {
-                    this.elements.filterClub.value = clubName;
-                    this.handleFilters();
-                }
-            });
-        });
-
-        // Keyboard shortcuts
-        document.addEventListener('keydown', (e) => {
-            // Ctrl+F or Cmd+F to focus search
-            if ((e.ctrlKey || e.metaKey) && e.key === 'f') {
-                e.preventDefault();
-                if (this.elements.searchInput) {
-                    this.elements.searchInput.focus();
-                    this.elements.searchInput.select();
-                }
-            }
-            // Escape to clear search
-            if (e.key === 'Escape' && this.elements.searchInput === document.activeElement) {
-                this.clearAllFilters();
-                this.elements.searchInput.blur();
-            }
-        });
-    },
-
-    /**
-     * Initialize Bootstrap tooltips if available.
-     */
-    initTooltips() {
-        if (typeof bootstrap !== 'undefined') {
-            const tooltipTriggerList = [].slice.call(document.querySelectorAll('[data-bs-toggle="tooltip"]'));
-            tooltipTriggerList.map(function (tooltipTriggerEl) {
-                return new bootstrap.Tooltip(tooltipTriggerEl);
-            });
-        }
-    },
-
-    /**
-     * Handle search input for filtering player rows.
-     */
-    handleSearch() {
-        const searchTerm = this.elements.searchInput.value.toLowerCase().trim();
-        this.state.allPlayers.forEach(row => {
-            const searchData = row.dataset.search;
-            const matches = searchData.includes(searchTerm);
-            row.style.display = matches ? '' : 'none';
-        });
-        this.updateFilteredPlayers();
-        this.updateVisibleCount();
-        this.updateEmptyState();
-    },
-
-    /**
-     * Handle filter changes for club, age, and attendance.
-     */
-    handleFilters() {
-        const clubFilter = this.elements.filterClub ? this.elements.filterClub.value : '';
-        const ageFilter = this.elements.filterAge ? this.elements.filterAge.value : '';
-        const attendanceFilter = this.elements.filterAttendance ? this.elements.filterAttendance.value : '';
-        const searchTerm = this.elements.searchInput ? this.elements.searchInput.value.toLowerCase().trim() : '';
-
-        this.state.allPlayers.forEach(row => {
-            let visible = true;
-            // Search filter
-            if (searchTerm && !row.dataset.search.includes(searchTerm)) visible = false;
-            // Club filter
-            if (clubFilter && row.dataset.club !== clubFilter) visible = false;
-            // Age filter
->>>>>>> f2c53603
             if (ageFilter) {
                 const isMasters = row.dataset.masters === 'true';
                 if (ageFilter === 'masters' && !isMasters) visible = false;
                 else if (ageFilter === 'under35' && isMasters) visible = false;
             }
-<<<<<<< HEAD
 
             if (attendanceFilter && row.dataset.status !== attendanceFilter) visible = false;
 
@@ -308,29 +145,6 @@
         this.state.filteredPlayers = this.state.allPlayers.filter((row) => row.style.display !== 'none');
     },
 
-=======
-            // Attendance filter
-            if (attendanceFilter && row.dataset.status !== attendanceFilter) visible = false;
-            row.style.display = visible ? '' : 'none';
-        });
-
-        this.updateFilteredPlayers();
-        this.updateVisibleCount();
-        this.updateEmptyState();
-        this.updateClubSummaryHighlight();
-    },
-
-    /**
-     * Update the filteredPlayers array based on visible rows.
-     */
-    updateFilteredPlayers() {
-        this.state.filteredPlayers = this.state.allPlayers.filter(row => row.style.display !== 'none');
-    },
-
-    /**
-     * Update the visible player count display.
-     */
->>>>>>> f2c53603
     updateVisibleCount() {
         const visibleCount = this.state.filteredPlayers.length;
         const totalCount = this.state.allPlayers.length;
@@ -339,7 +153,6 @@
         }
     },
 
-<<<<<<< HEAD
     updateEmptyState() {
         const hasVisiblePlayers = this.state.filteredPlayers.length > 0;
         const hasAnyPlayers = this.state.allPlayers.length > 0;
@@ -347,37 +160,15 @@
         if (table) {
             const card = table.closest('.card');
             if (card) card.style.display = hasVisiblePlayers ? '' : 'none';
-=======
-    /**
-     * Show/hide empty state and table based on filtered results.
-     */
-    updateEmptyState() {
-        const hasVisiblePlayers = this.state.filteredPlayers.length > 0;
-        const hasAnyPlayers = this.state.allPlayers.length > 0;
-        if (this.elements.playersTable) {
-            const card = this.elements.playersTable.closest('.card');
-            if (card && card instanceof HTMLElement) {
-                card.style.display = hasVisiblePlayers ? '' : 'none';
-            }
->>>>>>> f2c53603
         }
         if (this.elements.emptyState && hasAnyPlayers) {
             this.elements.emptyState.classList.toggle('d-none', hasVisiblePlayers);
         }
     },
 
-<<<<<<< HEAD
     updateClubSummaryHighlight() {
         const selectedClub = this.elements.filterClub ? this.elements.filterClub.value : '';
         this.elements.clubSummaryCards.forEach((card) => {
-=======
-    /**
-     * Highlight selected club summary card.
-     */
-    updateClubSummaryHighlight() {
-        const selectedClub = this.elements.filterClub ? this.elements.filterClub.value : '';
-        this.elements.clubSummaryCards.forEach(card => {
->>>>>>> f2c53603
             if (selectedClub && card.dataset.club === selectedClub) {
                 card.classList.add('border-primary', 'bg-light');
             } else {
@@ -386,7 +177,6 @@
         });
     },
 
-<<<<<<< HEAD
     handleSort: (column) => {
         const sort = carnivalPlayersManager.state.currentSort;
         if (sort.column === column) {
@@ -407,33 +197,6 @@
             const icon = header.querySelector('i');
             if (header.dataset.sort === this.state.currentSort.column) {
                 if (icon) icon.className = this.state.currentSort.direction === 'asc' ? 'bi bi-arrow-up' : 'bi bi-arrow-down';
-=======
-    /**
-     * Handle sorting of player rows by column.
-     * @param {string} column - The column to sort by.
-     */
-    handleSort(column) {
-        // Update sort state
-        if (this.state.currentSort.column === column) {
-            this.state.currentSort.direction = this.state.currentSort.direction === 'asc' ? 'desc' : 'asc';
-        } else {
-            this.state.currentSort.column = column;
-            this.state.currentSort.direction = 'asc';
-        }
-        this.updateSortIndicators();
-        this.sortPlayers(column, this.state.currentSort.direction);
-    },
-
-    /**
-     * Update sort indicators in table headers.
-     */
-    updateSortIndicators() {
-        const headers = this.elements.playersTable.querySelectorAll('.sortable');
-        headers.forEach(header => {
-            const icon = header.querySelector('i');
-            if (header.dataset.sort === this.state.currentSort.column) {
-                icon.className = this.state.currentSort.direction === 'asc' ? 'bi bi-arrow-up' : 'bi bi-arrow-down';
->>>>>>> f2c53603
                 header.classList.add('text-primary');
             } else {
                 if (icon) icon.className = 'bi bi-arrow-down-up text-muted';
@@ -442,14 +205,6 @@
         });
     },
 
-<<<<<<< HEAD
-=======
-    /**
-     * Sort visible player rows by column and direction.
-     * @param {string} column
-     * @param {string} direction
-     */
->>>>>>> f2c53603
     sortPlayers(column, direction) {
         const sortedPlayers = [...this.state.filteredPlayers].sort((a, b) => {
             let aValue, bValue;
@@ -489,7 +244,6 @@
             if (aValue > bValue) return direction === 'asc' ? 1 : -1;
             return 0;
         });
-<<<<<<< HEAD
         const body = this.elements.playersTableBody;
         if (!body) return;
         sortedPlayers.forEach((row) => body.appendChild(row));
@@ -505,6 +259,11 @@
         carnivalPlayersManager.state.allPlayers.forEach((row) => {
             row.style.display = '';
         });
+        this.state.filteredPlayers = [...this.state.allPlayers];
+        this.updateVisibleCount();
+        this.updateEmptyState();
+        this.updateClubSummaryHighlight();
+    },
 
         carnivalPlayersManager.state.filteredPlayers = [...carnivalPlayersManager.state.allPlayers];
         carnivalPlayersManager.updateVisibleCount();
@@ -513,39 +272,10 @@
     },
 
     exportToCSV: () => {
-=======
-        sortedPlayers.forEach(row => {
-            this.elements.playersTableBody.appendChild(row);
-        });
-    },
-
-    /**
-     * Clear all filter inputs and show all players.
-     */
-    clearAllFilters() {
-        if (this.elements.searchInput) this.elements.searchInput.value = '';
-        if (this.elements.filterClub) this.elements.filterClub.value = '';
-        if (this.elements.filterAge) this.elements.filterAge.value = '';
-        if (this.elements.filterAttendance) this.elements.filterAttendance.value = '';
-        this.state.allPlayers.forEach(row => {
-            row.style.display = '';
-        });
-        this.state.filteredPlayers = [...this.state.allPlayers];
-        this.updateVisibleCount();
-        this.updateEmptyState();
-        this.updateClubSummaryHighlight();
-    },
-
-    /**
-     * Export visible players to CSV.
-     */
-    exportToCSV() {
->>>>>>> f2c53603
         const csvData = [];
         const headers = ['Club', 'Player Name', 'Age', 'Date of Birth', 'Shorts Colour', 'Attendance Status', 'State'];
         csvData.push(headers);
 
-<<<<<<< HEAD
         carnivalPlayersManager.state.filteredPlayers.forEach((row) => {
             const cells = row.cells;
             const rowData = [
@@ -555,59 +285,25 @@
                 carnivalPlayersManager.extractTextFromCell(cells[3]),
                 carnivalPlayersManager.extractTextFromCell(cells[4]),
                 carnivalPlayersManager.extractTextFromCell(cells[5]),
-=======
-        this.state.filteredPlayers.forEach(row => {
-            const cells = row.cells;
-            const rowData = [
-                this.extractTextFromCell(cells[0]),
-                this.extractTextFromCell(cells[1]),
-                this.extractTextFromCell(cells[2]),
-                this.extractTextFromCell(cells[3]),
-                this.extractTextFromCell(cells[4]),
-                this.extractTextFromCell(cells[5]),
->>>>>>> f2c53603
                 row.querySelector('.badge[class*="state-"]')?.textContent.trim() || ''
             ];
             csvData.push(rowData);
         });
 
-<<<<<<< HEAD
         carnivalPlayersManager.downloadCSV(
             csvData,
             `carnival-players-${new Date().toISOString().split('T')[0]}.csv`
         );
     },
 
-=======
-        this.downloadCSV(csvData, `carnival-players-${new Date().toISOString().split('T')[0]}.csv`);
-    },
-
-    /**
-     * Extract clean text content from a table cell.
-     * @param {HTMLTableCellElement} cell
-     * @returns {string}
-     */
->>>>>>> f2c53603
     extractTextFromCell(cell) {
         return cell.textContent.replace(/\s+/g, ' ').trim();
     },
 
-<<<<<<< HEAD
     downloadCSV(data, filename) {
         const csvContent = data
             .map((row) => row.map((cell) => `"${cell.toString().replace(/"/g, '""')}"`).join(','))
             .join('\n');
-=======
-    /**
-     * Download CSV file from array data.
-     * @param {Array[]} data
-     * @param {string} filename
-     */
-    downloadCSV(data, filename) {
-        const csvContent = data.map(row =>
-            row.map(cell => `"${cell.toString().replace(/"/g, '""')}"`).join(',')
-        ).join('\n');
->>>>>>> f2c53603
         const blob = new Blob([csvContent], { type: 'text/csv;charset=utf-8;' });
         const link = document.createElement('a');
         if (link.download !== undefined) {
@@ -621,14 +317,7 @@
         }
     },
 
-<<<<<<< HEAD
     printPlayerList: () => {
-=======
-    /**
-     * Print the visible player list in a print-friendly format.
-     */
-    printPlayerList() {
->>>>>>> f2c53603
         const printWindow = window.open('', '_blank');
         const carnivalTitle = document.querySelector('h4.text-muted')?.textContent || 'Carnival Players';
         let printContent = `
@@ -655,15 +344,9 @@
                 <div class="header">
                     <h1>Player List</h1>
                     <h2>${carnivalTitle}</h2>
-<<<<<<< HEAD
                     <p>Generated on ${new Date().toLocaleDateString('en-AU', {
                         weekday: 'long', year: 'numeric', month: 'long', day: 'numeric'
                     })} - ${carnivalPlayersManager.state.filteredPlayers.length} players</p>
-=======
-                    <p>Generated on ${new Date().toLocaleDateString('en-AU', { 
-                        weekday: 'long', year: 'numeric', month: 'long', day: 'numeric' 
-                    })} - ${this.state.filteredPlayers.length} players</p>
->>>>>>> f2c53603
                 </div>
                 <table>
                     <thead>
@@ -676,7 +359,6 @@
                             <th>Attendance</th>
                         </tr>
                     </thead>
-<<<<<<< HEAD
                     <tbody>`;
 
         carnivalPlayersManager.state.filteredPlayers.forEach((row) => {
@@ -690,28 +372,11 @@
                     <td>${carnivalPlayersManager.extractTextFromCell(cells[4])}</td>
                     <td>${carnivalPlayersManager.extractTextFromCell(cells[5])}</td>
                 </tr>`;
-=======
-                    <tbody>
-        `;
-        this.state.filteredPlayers.forEach(row => {
-            const cells = row.cells;
-            printContent += `
-                <tr>
-                    <td>${this.extractTextFromCell(cells[0])}</td>
-                    <td>${this.extractTextFromCell(cells[1])}</td>
-                    <td>${this.extractTextFromCell(cells[2])}</td>
-                    <td>${this.extractTextFromCell(cells[3])}</td>
-                    <td>${this.extractTextFromCell(cells[4])}</td>
-                    <td>${this.extractTextFromCell(cells[5])}</td>
-                </tr>
-            `;
->>>>>>> f2c53603
         });
         printContent += `
                     </tbody>
                 </table>
             </body>
-<<<<<<< HEAD
             </html>`;
 
         printWindow.document.write(printContent);
@@ -731,24 +396,6 @@
             }, 250);
     },
 
-=======
-            </html>
-        `;
-        printWindow.document.write(printContent);
-        printWindow.document.close();
-        setTimeout(() => {
-            printWindow.print();
-            printWindow.close();
-        }, 250);
-    },
-
-    /**
-     * Utility function for debouncing.
-     * @param {Function} func
-     * @param {number} wait
-     * @returns {Function}
-     */
->>>>>>> f2c53603
     debounce(func, wait) {
         let timeout;
         return (...args) => {
@@ -758,7 +405,6 @@
             };
             clearTimeout(timeout);
             timeout = setTimeout(later, wait);
-<<<<<<< HEAD
         };
     },
 
@@ -779,31 +425,6 @@
 };
 
 // Bootstrap in the browser
-=======
-        }
-    },
-
-    /**
-     * Set background color for shorts colour badges using their data-colour attribute.
-     * Ensures no inline styles in EJS; all styling is handled here.
-     */
-    setShortsColourBadges() {
-        const badges = document.querySelectorAll('.shorts-colour-badge[data-colour]');
-        badges.forEach(badge => {
-            const colour = badge.getAttribute('data-colour');
-            if (colour && colour !== 'not specified' && colour !== 'Unrestricted') {
-                badge.style.backgroundColor = colour;
-                badge.style.color = '#fff';
-            } else {
-                badge.style.backgroundColor = '';
-                badge.style.color = '';
-            }
-        });
-    }
-};
-
-// At the bottom of the file: DOMContentLoaded listener
->>>>>>> f2c53603
 document.addEventListener('DOMContentLoaded', () => {
     carnivalPlayersManager.initialize();
 });