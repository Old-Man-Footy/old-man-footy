/**
 * Carnival Show Page script (Manager Object Pattern)
 * Handles club registration, unregistration, admin actions, and modals.
 */
export const carnivalShowManager = {
    /** Cached DOM elements */
    elements: {},

<<<<<<< HEAD
    /** Initialize module */
    initialize() {
        this.cacheElements();
        this.bindEvents();
        this.initializeCarnivalShowPage();
        // Back-compat for any inline handlers still in views
        window.acknowledgeAndClose = () => this.acknowledgeAndClose();
        window.confirmMerge = () => this.confirmMerge();
    },

    /** Cache all required DOM elements */
    cacheElements() {
        this.elements.unregisterButton = document.querySelector('[data-action="unregister-carnival"]');
        this.elements.registrationForm = document.getElementById('clubRegistrationForm');
        this.elements.emailForm = document.getElementById('emailAttendeesForm');
        this.elements.messageTextarea = document.getElementById('message');
        this.elements.charCount = document.getElementById('charCount');

        // Post-creation modal elements
        this.elements.postCreationModal = document.getElementById('postCreationModal');
        this.elements.nrlCheckbox = document.getElementById('nrlAcknowledge');
        this.elements.mysidelineCheckbox = document.getElementById('mysidelineAcknowledge');
        this.elements.acknowledgeButton = document.getElementById('acknowledgeButton');

        // Admin status toggle buttons
        this.elements.statusToggleButtons = document.querySelectorAll('[data-toggle-carnival-status]');
    },

    /** Bind DOM events */
    bindEvents() {
        if (this.elements.unregisterButton) {
            this.elements.unregisterButton.addEventListener('click', this.handleUnregisterClick);
        }

        if (this.elements.registrationForm) {
            this.elements.registrationForm.addEventListener('submit', this.handleRegistrationSubmit);
        }

        if (this.elements.messageTextarea && this.elements.charCount) {
            this.elements.messageTextarea.addEventListener('input', this.handleMessageInput);
        }

        if (this.elements.emailForm) {
            this.elements.emailForm.addEventListener('submit', this.handleEmailFormSubmit);
        }

        if (this.elements.statusToggleButtons && this.elements.statusToggleButtons.length) {
            this.elements.statusToggleButtons.forEach((button) => {
                button.addEventListener('click', (e) => {
                    const carnivalId = button.getAttribute('data-toggle-carnival-status');
                    const carnivalTitle = button.getAttribute('data-carnival-title');
                    const currentStatus = button.getAttribute('data-current-status');
                    this.toggleCarnivalStatus(carnivalId, carnivalTitle, currentStatus);
                });
            });
        }
    },

    /** Show modals and initialize admin helpers */
    initializeCarnivalShowPage() {
        this.initializePostCreationModal();
        this.initializeMergeConfirmation();
        // Admin buttons wired in bindEvents
    },

    /** Unregister club from carnival */
    handleUnregisterClick: () => {
        if (!confirm('Are you sure you want to unregister your club from this carnival? This action cannot be undone.')) return;

        const btn = document.querySelector('[data-action="unregister-carnival"]');
        const carnivalId = (btn && btn.closest('.card') && btn.closest('.card').dataset.carnivalId) ||
            window.location.pathname.split('/')[2];

    return fetch(`/carnivals/${carnivalId}/register`, {
            method: 'DELETE',
            headers: {
                'Content-Type': 'application/json',
                'X-Requested-With': 'XMLHttpRequest'
            }
        })
        .then(res => res.json())
        .then(data => {
            if (data.success) {
                alert(data.message);
                // Defer reload to avoid jsdom navigation errors in tests
                setTimeout(() => {
                    try { window.location.reload(); } catch (_) { /* noop in non-browser env */ }
                }, 0);
            } else {
                alert('Error: ' + data.message);
            }
        })
        .catch(err => {
            console.error('Error:', err);
            alert('An error occurred while unregistering. Please try again.');
        });
    },

    /** Simple email validation */
    isValidEmail(email) {
        const emailRegex = /^[^\s@]+@[^\s@]+\.[^\s@]+$/;
        return emailRegex.test(email);
    },

    /** Validate and handle club registration submit */
    handleRegistrationSubmit: (e) => {
        const playerCountInput = document.getElementById('playerCount');
        const contactEmailInput = document.getElementById('contactEmail');
        const playerCount = playerCountInput ? playerCountInput.value : '';
        const contactEmail = contactEmailInput ? contactEmailInput.value : '';

        if (playerCount && (parseInt(playerCount, 10) < 1 || parseInt(playerCount, 10) > 100)) {
            e.preventDefault();
            alert('Player count must be between 1 and 100.');
            return false;
        }

        if (contactEmail && !carnivalShowManager.isValidEmail(contactEmail)) {
            e.preventDefault();
            alert('Please enter a valid email address.');
            return false;
        }

        const form = e.currentTarget;
        const submitButton = form.querySelector('button[type="submit"]');
        if (submitButton) {
            const originalText = submitButton.innerHTML;
            submitButton.innerHTML = '<i class="bi bi-hourglass-split"></i> Registering...';
            submitButton.disabled = true;
            setTimeout(() => {
                submitButton.innerHTML = originalText;
                submitButton.disabled = false;
            }, 10000);
        }
        return true;
    },

    /** Update live character count and style */
    handleMessageInput: (e) => {
        const textarea = e.currentTarget;
        const counter = carnivalShowManager.elements.charCount;
        if (!counter) return;
        const currentLength = textarea.value.length;
        counter.textContent = currentLength;
        // Fix thresholds: danger first, then warning
        if (currentLength > 1900) {
            counter.className = 'text-danger';
        } else if (currentLength > 1800) {
            counter.className = 'text-warning';
        } else {
            counter.className = 'text-muted';
        }
    },

    /** Handle email attendees submit (loading state only) */
    handleEmailFormSubmit: (e) => {
        const form = e.currentTarget;
        const submitButton = form.querySelector('button[type="submit"]');
        if (submitButton) {
            const originalText = submitButton.innerHTML;
            submitButton.innerHTML = '<i class="bi bi-hourglass-split"></i> Sending...';
            submitButton.disabled = true;
            setTimeout(() => {
                submitButton.innerHTML = originalText;
                submitButton.disabled = false;
            }, 10000);
        }
    },

    /** Initialize post-creation modal and acknowledge logic */
    initializePostCreationModal() {
        const modalEl = this.elements.postCreationModal;
        if (!modalEl) return;
        // Guard if Bootstrap isn't available (tests or minimal pages)
        if (typeof bootstrap === 'undefined' || !bootstrap.Modal) return;

        const modal = new bootstrap.Modal(modalEl);
        modal.show();

        const updateButtonState = () => {
            if (!this.elements.acknowledgeButton) return;
            const nrl = !!(this.elements.nrlCheckbox && this.elements.nrlCheckbox.checked);
            const mys = !!(this.elements.mysidelineCheckbox && this.elements.mysidelineCheckbox.checked);
            this.elements.acknowledgeButton.disabled = !(nrl && mys);
        };

        if (this.elements.nrlCheckbox) this.elements.nrlCheckbox.addEventListener('change', updateButtonState);
        if (this.elements.mysidelineCheckbox) this.elements.mysidelineCheckbox.addEventListener('change', updateButtonState);
        updateButtonState();
    },

    /** Placeholder for future merge confirmation init (kept for parity) */
    initializeMergeConfirmation() {
        // Merge confirmation uses confirmMerge(), available via window shim.
    },

    /** Toggle carnival status (admin) */
    toggleCarnivalStatus(carnivalId, carnivalTitle, currentStatus) {
        const isActive = currentStatus === 'true';
        const action = isActive ? 'deactivate' : 'reactivate';
        const confirmMessage = isActive
            ? `Are you sure you want to deactivate "${carnivalTitle}"? This will hide it from public listings and disable registration.`
            : `Are you sure you want to reactivate "${carnivalTitle}"? This will make it visible in public listings again.`;

        if (!confirm(confirmMessage)) return;

    const button = document.querySelector(`[data-toggle-carnival-status="${carnivalId}"]`);
        const originalContent = button ? button.innerHTML : null;
        if (button) {
            button.innerHTML = '<i class="bi bi-hourglass-split"></i> Processing...';
            button.disabled = true;
        }

    return fetch(`/admin/carnivals/${carnivalId}/toggle-status`, {
            method: 'POST',
            headers: {
                'Content-Type': 'application/json',
                'X-Requested-With': 'XMLHttpRequest'
            },
            body: JSON.stringify({ action })
        })
        .then(res => res.json())
        .then(data => {
            if (data.success) {
                alert(`Carnival ${action}d successfully!`);
                // Defer reload to avoid jsdom navigation errors in tests
                setTimeout(() => {
                    try { window.location.reload(); } catch (_) { /* noop in non-browser env */ }
                }, 0);
            } else {
                alert('Error: ' + (data.message || 'Failed to update carnival status'));
                if (button && originalContent !== null) {
=======
export const carnivalShowManager = {
    elements: {},

    /**
     * Initialize carnival show page functionality
     */
    initialize() {
        this.cacheElements();
        this.bindEvents();
        this.initializeCarnivalShowPage();
    },

    /**
     * Cache DOM elements for performance
     */
    cacheElements() {
        this.elements.unregisterButton = document.querySelector('[data-action="unregister-carnival"]');
        this.elements.registrationForm = document.getElementById('clubRegistrationForm');
        this.elements.messageTextarea = document.getElementById('message');
        this.elements.charCount = document.getElementById('charCount');
        this.elements.emailForm = document.getElementById('emailAttendeesForm');
        this.elements.postCreationModal = document.getElementById('postCreationModal');
        this.elements.nrlCheckbox = document.getElementById('nrlAcknowledge');
        this.elements.mysidelineCheckbox = document.getElementById('mysidelineAcknowledge');
        this.elements.acknowledgeButton = document.getElementById('acknowledgeButton');
        this.elements.statusToggleButtons = document.querySelectorAll('[data-toggle-carnival-status]');
    },

    /**
     * Bind event listeners to cached elements
     */
    bindEvents() {
        if (this.elements.unregisterButton) {
            this.elements.unregisterButton.addEventListener('click', this.unregisterFromCarnival.bind(this));
        }

        if (this.elements.registrationForm) {
            this.elements.registrationForm.addEventListener('submit', this.handleRegistrationFormSubmit.bind(this));
        }

        if (this.elements.messageTextarea && this.elements.charCount) {
            this.elements.messageTextarea.addEventListener('input', this.updateCharCount.bind(this));
        }

        if (this.elements.emailForm) {
            this.elements.emailForm.addEventListener('submit', this.handleEmailFormSubmit.bind(this));
        }

        if (this.elements.nrlCheckbox && this.elements.mysidelineCheckbox && this.elements.acknowledgeButton) {
            this.elements.nrlCheckbox.addEventListener('change', this.updateAcknowledgeButtonState.bind(this));
            this.elements.mysidelineCheckbox.addEventListener('change', this.updateAcknowledgeButtonState.bind(this));
        }

        this.elements.statusToggleButtons.forEach(button => {
            button.addEventListener('click', this.handleStatusToggle.bind(this));
        });
    },

    /**
     * Handle club unregistration from carnival
     */
    unregisterFromCarnival() {
        if (confirm('Are you sure you want to unregister your club from this carnival? This action cannot be undone.')) {
            const carnivalId = this.elements.unregisterButton.closest('.card').dataset.carnivalId || 
                              window.location.pathname.split('/')[2];

            return fetch(`/carnivals/${carnivalId}/register`, {
                method: 'DELETE',
                headers: {
                    'Content-Type': 'application/json',
                    'X-Requested-With': 'XMLHttpRequest'
                }
            })
            .then(response => response.json())
            .then(data => {
                if (data.success) {
                    // Show success message and refresh the page
                    alert(data.message);
                    window.location.reload();
                } else {
                    // Show error message
                    alert('Error: ' + data.message);
                }
            })
            .catch(error => {
                console.error('Error:', error);
                alert('An error occurred while unregistering. Please try again.');
            });
        }
    },

    /**
     * Handle registration form submission
     */
    handleRegistrationFormSubmit(e) {
        const playerCount = document.getElementById('playerCount').value;
        const contactEmail = document.getElementById('contactEmail').value;

        // Basic validation
        if (playerCount && (parseInt(playerCount) < 1 || parseInt(playerCount) > 100)) {
            e.preventDefault();
            alert('Player count must be between 1 and 100.');
            return false;
        }

        if (contactEmail && !this.isValidEmail(contactEmail)) {
            e.preventDefault();
            alert('Please enter a valid email address.');
            return false;
        }

        // Show loading state
        const submitButton = e.target.querySelector('button[type="submit"]');
        const originalText = submitButton.innerHTML;
        submitButton.innerHTML = '<i class="bi bi-hourglass-split"></i> Registering...';
        submitButton.disabled = true;

        // Re-enable button after a delay in case of errors
        setTimeout(() => {
            submitButton.innerHTML = originalText;
            submitButton.disabled = false;
        }, 10000);
    },

    /**
     * Update character count for message textarea
     */
    updateCharCount(e) {
        const currentLength = e.target.value.length;
        this.elements.charCount.textContent = currentLength;

        // Change color based on character count
        if (currentLength > 1900) {
            this.elements.charCount.className = 'text-danger';
        } else if (currentLength > 1800) {
            this.elements.charCount.className = 'text-warning';
        } else {
            this.elements.charCount.className = 'text-muted';
        }
    },

    /**
     * Handle email attendees form submission
     */
    handleEmailFormSubmit(e) {
        const submitButton = e.target.querySelector('button[type="submit"]');
        const originalText = submitButton.innerHTML;

        // Show loading state
        submitButton.innerHTML = '<i class="bi bi-hourglass-split"></i> Sending...';
        submitButton.disabled = true;

        // Re-enable button after a delay in case of errors
        setTimeout(() => {
            submitButton.innerHTML = originalText;
            submitButton.disabled = false;
        }, 10000);
    },

    /**
     * Update state of the acknowledge button in post-creation modal
     */
    updateAcknowledgeButtonState() {
        this.elements.acknowledgeButton.disabled = 
            !(this.elements.nrlCheckbox.checked && this.elements.mysidelineCheckbox.checked);
    },

    /**
     * Handle admin carnival status toggle (activate/deactivate)
     */
    handleStatusToggle(e) {
        const button = e.target;
        const carnivalId = button.getAttribute('data-toggle-carnival-status');
        const carnivalTitle = button.getAttribute('data-carnival-title');
        const currentStatus = button.getAttribute('data-current-status');

        const action = currentStatus === 'true' ? 'deactivate' : 'reactivate';
        const confirmMessage = currentStatus === 'true' 
            ? `Are you sure you want to deactivate "${carnivalTitle}"? This will hide it from public listings and disable registration.`
            : `Are you sure you want to reactivate "${carnivalTitle}"? This will make it visible in public listings again.`;

        if (confirm(confirmMessage)) {
            const originalContent = button.innerHTML;
            button.innerHTML = '<i class="bi bi-hourglass-split"></i> Processing...';
            button.disabled = true;

            return fetch(`/admin/carnivals/${carnivalId}/toggle-status`, {
                method: 'POST',
                headers: {
                    'Content-Type': 'application/json',
                    'X-Requested-With': 'XMLHttpRequest'
                },
                body: JSON.stringify({ action })
            })
            .then(response => response.json())
            .then(data => {
                if (data.success) {
                    // Show success message and reload the page to reflect changes
                    alert(`Carnival ${action}d successfully!`);
                    window.location.reload();
                } else {
                    // Show error message and restore button
                    alert('Error: ' + (data.message || 'Failed to update carnival status'));
>>>>>>> f2c53603
                    button.innerHTML = originalContent;
                    button.disabled = false;
                }
            }
        })
        .catch(err => {
            console.error('Error:', err);
            alert('An error occurred while updating the carnival status. Please try again.');
            if (button && originalContent !== null) {
                button.innerHTML = originalContent;
                button.disabled = false;
            }
        });
    },

    /** Acknowledge and close post-creation modal */
    acknowledgeAndClose() {
        if (typeof bootstrap !== 'undefined' && bootstrap.Modal) {
            const instance = bootstrap.Modal.getInstance(document.getElementById('postCreationModal'));
            if (instance) instance.hide();
        }
<<<<<<< HEAD

        const url = new URL(window.location);
        url.searchParams.delete('showPostCreationModal');
        try {
            window.history.replaceState({}, document.title, url.toString());
        } catch (_) {
            // ignore in test environments without full URL support
        }
    },

    /** Confirm merge operation flow */
    confirmMerge() {
        const targetSelect = document.getElementById('targetCarnivalId');
        const targetCarnivalName = document.getElementById('targetCarnivalName');
        if (!targetSelect || !targetSelect.value) {
            alert('Please select a carnival to merge into.');
            return;
        }

        if (targetCarnivalName) {
            const selectedOption = targetSelect.options[targetSelect.selectedIndex];
            targetCarnivalName.textContent = selectedOption.text;
        }

        if (typeof bootstrap === 'undefined' || !bootstrap.Modal) return;

        const firstModal = bootstrap.Modal.getInstance(document.getElementById('mergeCarnivalModal'));
        if (firstModal) firstModal.hide();

        setTimeout(() => {
            const confirmModal = new bootstrap.Modal(document.getElementById('mergeCarnivalConfirmModal'));
            confirmModal.show();
        }, 300);
    }
};

// Bootstrap the manager
document.addEventListener('DOMContentLoaded', () => {
    carnivalShowManager.initialize();
});
=======
    },

    /**
     * Email validation helper
     */
    isValidEmail(email) {
        const emailRegex = /^[^\s@]+@[^\s@]+\.[^\s@]+$/;
        return emailRegex.test(email);
    },

    /**
     * Initialize all carnival show page functionality
     */
    initializeCarnivalShowPage() {
        this.initializePostCreationModal();
        this.initializeMergeConfirmation();
    },

    /**
     * Initialize post-creation modal functionality
     */
    initializePostCreationModal() {
        if (this.elements.postCreationModal) {
            // Show the post-creation modal automatically
            const modal = new bootstrap.Modal(this.elements.postCreationModal);
            modal.show();
        }
    },

    /**
     * Initialize merge confirmation functionality
     */
    initializeMergeConfirmation() {
        // Merge confirmation functionality is handled by the global confirmMerge function
    }
};

document.addEventListener('DOMContentLoaded', () => {
    carnivalShowManager.initialize();
});

/**
 * Confirm carnival merge operation
 */
function confirmMerge() {
    const targetSelect = document.getElementById('targetCarnivalId');
    const targetCarnivalName = document.getElementById('targetCarnivalName');

    if (!targetSelect || !targetSelect.value) {
        alert('Please select a carnival to merge into.');
        return;
    }

    if (targetCarnivalName) {
        // Update confirmation modal with selected carnival name
        const selectedOption = targetSelect.options[targetSelect.selectedIndex];
        targetCarnivalName.textContent = selectedOption.text;
    }

    // Hide first modal and show confirmation modal
    const firstModal = bootstrap.Modal.getInstance(document.getElementById('mergeCarnivalModal'));
    if (firstModal) {
        firstModal.hide();
    }

    setTimeout(() => {
        const confirmModal = new bootstrap.Modal(document.getElementById('mergeCarnivalConfirmModal'));
        confirmModal.show();
    }, 300);
}

// Make functions available globally for onclick handlers
window.confirmMerge = confirmMerge;
>>>>>>> f2c53603
<|MERGE_RESOLUTION|>--- conflicted
+++ resolved
@@ -6,7 +6,6 @@
     /** Cached DOM elements */
     elements: {},
 
-<<<<<<< HEAD
     /** Initialize module */
     initialize() {
         this.cacheElements();
@@ -239,211 +238,6 @@
             } else {
                 alert('Error: ' + (data.message || 'Failed to update carnival status'));
                 if (button && originalContent !== null) {
-=======
-export const carnivalShowManager = {
-    elements: {},
-
-    /**
-     * Initialize carnival show page functionality
-     */
-    initialize() {
-        this.cacheElements();
-        this.bindEvents();
-        this.initializeCarnivalShowPage();
-    },
-
-    /**
-     * Cache DOM elements for performance
-     */
-    cacheElements() {
-        this.elements.unregisterButton = document.querySelector('[data-action="unregister-carnival"]');
-        this.elements.registrationForm = document.getElementById('clubRegistrationForm');
-        this.elements.messageTextarea = document.getElementById('message');
-        this.elements.charCount = document.getElementById('charCount');
-        this.elements.emailForm = document.getElementById('emailAttendeesForm');
-        this.elements.postCreationModal = document.getElementById('postCreationModal');
-        this.elements.nrlCheckbox = document.getElementById('nrlAcknowledge');
-        this.elements.mysidelineCheckbox = document.getElementById('mysidelineAcknowledge');
-        this.elements.acknowledgeButton = document.getElementById('acknowledgeButton');
-        this.elements.statusToggleButtons = document.querySelectorAll('[data-toggle-carnival-status]');
-    },
-
-    /**
-     * Bind event listeners to cached elements
-     */
-    bindEvents() {
-        if (this.elements.unregisterButton) {
-            this.elements.unregisterButton.addEventListener('click', this.unregisterFromCarnival.bind(this));
-        }
-
-        if (this.elements.registrationForm) {
-            this.elements.registrationForm.addEventListener('submit', this.handleRegistrationFormSubmit.bind(this));
-        }
-
-        if (this.elements.messageTextarea && this.elements.charCount) {
-            this.elements.messageTextarea.addEventListener('input', this.updateCharCount.bind(this));
-        }
-
-        if (this.elements.emailForm) {
-            this.elements.emailForm.addEventListener('submit', this.handleEmailFormSubmit.bind(this));
-        }
-
-        if (this.elements.nrlCheckbox && this.elements.mysidelineCheckbox && this.elements.acknowledgeButton) {
-            this.elements.nrlCheckbox.addEventListener('change', this.updateAcknowledgeButtonState.bind(this));
-            this.elements.mysidelineCheckbox.addEventListener('change', this.updateAcknowledgeButtonState.bind(this));
-        }
-
-        this.elements.statusToggleButtons.forEach(button => {
-            button.addEventListener('click', this.handleStatusToggle.bind(this));
-        });
-    },
-
-    /**
-     * Handle club unregistration from carnival
-     */
-    unregisterFromCarnival() {
-        if (confirm('Are you sure you want to unregister your club from this carnival? This action cannot be undone.')) {
-            const carnivalId = this.elements.unregisterButton.closest('.card').dataset.carnivalId || 
-                              window.location.pathname.split('/')[2];
-
-            return fetch(`/carnivals/${carnivalId}/register`, {
-                method: 'DELETE',
-                headers: {
-                    'Content-Type': 'application/json',
-                    'X-Requested-With': 'XMLHttpRequest'
-                }
-            })
-            .then(response => response.json())
-            .then(data => {
-                if (data.success) {
-                    // Show success message and refresh the page
-                    alert(data.message);
-                    window.location.reload();
-                } else {
-                    // Show error message
-                    alert('Error: ' + data.message);
-                }
-            })
-            .catch(error => {
-                console.error('Error:', error);
-                alert('An error occurred while unregistering. Please try again.');
-            });
-        }
-    },
-
-    /**
-     * Handle registration form submission
-     */
-    handleRegistrationFormSubmit(e) {
-        const playerCount = document.getElementById('playerCount').value;
-        const contactEmail = document.getElementById('contactEmail').value;
-
-        // Basic validation
-        if (playerCount && (parseInt(playerCount) < 1 || parseInt(playerCount) > 100)) {
-            e.preventDefault();
-            alert('Player count must be between 1 and 100.');
-            return false;
-        }
-
-        if (contactEmail && !this.isValidEmail(contactEmail)) {
-            e.preventDefault();
-            alert('Please enter a valid email address.');
-            return false;
-        }
-
-        // Show loading state
-        const submitButton = e.target.querySelector('button[type="submit"]');
-        const originalText = submitButton.innerHTML;
-        submitButton.innerHTML = '<i class="bi bi-hourglass-split"></i> Registering...';
-        submitButton.disabled = true;
-
-        // Re-enable button after a delay in case of errors
-        setTimeout(() => {
-            submitButton.innerHTML = originalText;
-            submitButton.disabled = false;
-        }, 10000);
-    },
-
-    /**
-     * Update character count for message textarea
-     */
-    updateCharCount(e) {
-        const currentLength = e.target.value.length;
-        this.elements.charCount.textContent = currentLength;
-
-        // Change color based on character count
-        if (currentLength > 1900) {
-            this.elements.charCount.className = 'text-danger';
-        } else if (currentLength > 1800) {
-            this.elements.charCount.className = 'text-warning';
-        } else {
-            this.elements.charCount.className = 'text-muted';
-        }
-    },
-
-    /**
-     * Handle email attendees form submission
-     */
-    handleEmailFormSubmit(e) {
-        const submitButton = e.target.querySelector('button[type="submit"]');
-        const originalText = submitButton.innerHTML;
-
-        // Show loading state
-        submitButton.innerHTML = '<i class="bi bi-hourglass-split"></i> Sending...';
-        submitButton.disabled = true;
-
-        // Re-enable button after a delay in case of errors
-        setTimeout(() => {
-            submitButton.innerHTML = originalText;
-            submitButton.disabled = false;
-        }, 10000);
-    },
-
-    /**
-     * Update state of the acknowledge button in post-creation modal
-     */
-    updateAcknowledgeButtonState() {
-        this.elements.acknowledgeButton.disabled = 
-            !(this.elements.nrlCheckbox.checked && this.elements.mysidelineCheckbox.checked);
-    },
-
-    /**
-     * Handle admin carnival status toggle (activate/deactivate)
-     */
-    handleStatusToggle(e) {
-        const button = e.target;
-        const carnivalId = button.getAttribute('data-toggle-carnival-status');
-        const carnivalTitle = button.getAttribute('data-carnival-title');
-        const currentStatus = button.getAttribute('data-current-status');
-
-        const action = currentStatus === 'true' ? 'deactivate' : 'reactivate';
-        const confirmMessage = currentStatus === 'true' 
-            ? `Are you sure you want to deactivate "${carnivalTitle}"? This will hide it from public listings and disable registration.`
-            : `Are you sure you want to reactivate "${carnivalTitle}"? This will make it visible in public listings again.`;
-
-        if (confirm(confirmMessage)) {
-            const originalContent = button.innerHTML;
-            button.innerHTML = '<i class="bi bi-hourglass-split"></i> Processing...';
-            button.disabled = true;
-
-            return fetch(`/admin/carnivals/${carnivalId}/toggle-status`, {
-                method: 'POST',
-                headers: {
-                    'Content-Type': 'application/json',
-                    'X-Requested-With': 'XMLHttpRequest'
-                },
-                body: JSON.stringify({ action })
-            })
-            .then(response => response.json())
-            .then(data => {
-                if (data.success) {
-                    // Show success message and reload the page to reflect changes
-                    alert(`Carnival ${action}d successfully!`);
-                    window.location.reload();
-                } else {
-                    // Show error message and restore button
-                    alert('Error: ' + (data.message || 'Failed to update carnival status'));
->>>>>>> f2c53603
                     button.innerHTML = originalContent;
                     button.disabled = false;
                 }
@@ -465,7 +259,6 @@
             const instance = bootstrap.Modal.getInstance(document.getElementById('postCreationModal'));
             if (instance) instance.hide();
         }
-<<<<<<< HEAD
 
         const url = new URL(window.location);
         url.searchParams.delete('showPostCreationModal');
@@ -505,79 +298,4 @@
 // Bootstrap the manager
 document.addEventListener('DOMContentLoaded', () => {
     carnivalShowManager.initialize();
-});
-=======
-    },
-
-    /**
-     * Email validation helper
-     */
-    isValidEmail(email) {
-        const emailRegex = /^[^\s@]+@[^\s@]+\.[^\s@]+$/;
-        return emailRegex.test(email);
-    },
-
-    /**
-     * Initialize all carnival show page functionality
-     */
-    initializeCarnivalShowPage() {
-        this.initializePostCreationModal();
-        this.initializeMergeConfirmation();
-    },
-
-    /**
-     * Initialize post-creation modal functionality
-     */
-    initializePostCreationModal() {
-        if (this.elements.postCreationModal) {
-            // Show the post-creation modal automatically
-            const modal = new bootstrap.Modal(this.elements.postCreationModal);
-            modal.show();
-        }
-    },
-
-    /**
-     * Initialize merge confirmation functionality
-     */
-    initializeMergeConfirmation() {
-        // Merge confirmation functionality is handled by the global confirmMerge function
-    }
-};
-
-document.addEventListener('DOMContentLoaded', () => {
-    carnivalShowManager.initialize();
-});
-
-/**
- * Confirm carnival merge operation
- */
-function confirmMerge() {
-    const targetSelect = document.getElementById('targetCarnivalId');
-    const targetCarnivalName = document.getElementById('targetCarnivalName');
-
-    if (!targetSelect || !targetSelect.value) {
-        alert('Please select a carnival to merge into.');
-        return;
-    }
-
-    if (targetCarnivalName) {
-        // Update confirmation modal with selected carnival name
-        const selectedOption = targetSelect.options[targetSelect.selectedIndex];
-        targetCarnivalName.textContent = selectedOption.text;
-    }
-
-    // Hide first modal and show confirmation modal
-    const firstModal = bootstrap.Modal.getInstance(document.getElementById('mergeCarnivalModal'));
-    if (firstModal) {
-        firstModal.hide();
-    }
-
-    setTimeout(() => {
-        const confirmModal = new bootstrap.Modal(document.getElementById('mergeCarnivalConfirmModal'));
-        confirmModal.show();
-    }, 300);
-}
-
-// Make functions available globally for onclick handlers
-window.confirmMerge = confirmMerge;
->>>>>>> f2c53603
+});