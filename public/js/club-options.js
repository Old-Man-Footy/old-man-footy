/**
<<<<<<< HEAD
 * Club Options Page Manager
 * Handles search/filtering, delegate contact modal, basic autocomplete, and form validation
=======
 * @file club-options.js
 * @description Manager for club options page: search, filtering, delegate contact modal, and basic autocomplete.
 * @module public/js/club-options.js
>>>>>>> f2c53603
 */
export const clubOptionsManager = {
    elements: {},
    state: {
        selectedClubId: null,
        searchTimeout: null,
        availableClubsData: [],
        contactModal: null
    },

<<<<<<< HEAD
    initialize() {
        this.cacheElements();
        this.bindEvents();
        // Preload clubs from DOM for basic autocomplete
        this.state.availableClubsData = this.getAvailableClubsFromDOM();
    },

    cacheElements() {
        // Filters/search
        this.elements.searchInput = document.getElementById('clubSearch');
        this.elements.stateFilter = document.getElementById('stateFilter');
        this.elements.clubItems = document.querySelectorAll('.club-item');

        // Contact modal
        this.elements.contactButtons = document.querySelectorAll('.contact-delegate-btn');
        this.elements.contactModalElement = document.getElementById('contactDelegateModal');
        this.elements.modalClubName = document.getElementById('modalClubName');
        this.elements.modalDelegateName = document.getElementById('modalDelegateName');
        this.elements.modalClubProfileLink = document.getElementById('modalClubProfileLink');

        // Autocomplete
        this.elements.clubNameInput = document.getElementById('clubName');
        this.elements.clubSuggestions = document.getElementById('clubSuggestions');
        this.elements.joinClubOption = document.getElementById('joinClubOption');
        this.elements.foundClubDetails = document.getElementById('foundClubDetails');
        this.elements.joinFoundClub = document.getElementById('joinFoundClub');

        // Form
        this.elements.clubCreationForm = document.getElementById('clubCreationForm');
    },

    bindEvents() {
        // Search/filter
        if (this.elements.searchInput && this.elements.stateFilter) {
            this.elements.searchInput.addEventListener('input', this.filterClubs);
            this.elements.stateFilter.addEventListener('change', this.filterClubs);
        }

        // Contact modal
        if (this.elements.contactModalElement && this.elements.contactButtons.length > 0 && typeof window !== 'undefined' && window.bootstrap && window.bootstrap.Modal) {
            try {
                this.state.contactModal = new window.bootstrap.Modal(this.elements.contactModalElement);
            } catch {
                this.state.contactModal = null;
            }
            this.elements.contactButtons.forEach(btn => btn.addEventListener('click', this.handleContactClick));
        }

        // Autocomplete input
        if (this.elements.clubNameInput && this.elements.clubSuggestions) {
            this.elements.clubNameInput.addEventListener('input', this.handleClubNameInput);
            document.addEventListener('click', this.handleDocumentClick);
        }

        // Join found club
        if (this.elements.joinFoundClub) {
            this.elements.joinFoundClub.addEventListener('click', this.handleJoinFoundClub);
        }

        // Form validation
        if (this.elements.clubCreationForm) {
            // prevent browser built-in validation UI
            this.elements.clubCreationForm.setAttribute('novalidate', 'novalidate');
            const inputs = this.elements.clubCreationForm.querySelectorAll('input, select, textarea');
            inputs.forEach(input => {
                if (input.hasAttribute('required')) {
                    input.setAttribute('data-required', 'true');
                    input.removeAttribute('required');
                }
                input.addEventListener('input', this.clearValidationErrors);
                input.addEventListener('change', this.clearValidationErrors);
            });
            this.elements.clubCreationForm.addEventListener('submit', this.handleClubCreationSubmit);
        }
    },

    // Search/filter
    filterClubs: () => {
        const items = document.querySelectorAll('.club-item');
        const searchInput = document.getElementById('clubSearch');
        const stateFilter = document.getElementById('stateFilter');
        if (!searchInput || !stateFilter) return;
        const searchTerm = (searchInput.value || '').toLowerCase();
        const selectedState = stateFilter.value || '';
        items.forEach(item => {
            const clubName = (item.dataset.clubName || '').toLowerCase();
            const location = (item.dataset.location || '').toLowerCase();
            const state = item.dataset.state || '';
            const matchesSearch = !searchTerm || clubName.includes(searchTerm) || location.includes(searchTerm);
            const matchesState = !selectedState || state === selectedState;
            item.style.display = matchesSearch && matchesState ? 'block' : 'none';
        });
    },

    // Contact modal
    handleContactClick: (event) => {
        const btn = event.currentTarget;
        const clubName = btn.dataset.clubName || 'Unknown Club';
        const delegateName = btn.dataset.delegateName || 'Unknown Delegate';
        const clubId = clubOptionsManager.extractClubIdFromButton(btn);
        if (clubOptionsManager.elements.modalClubName) clubOptionsManager.elements.modalClubName.textContent = clubName;
        if (clubOptionsManager.elements.modalDelegateName) clubOptionsManager.elements.modalDelegateName.textContent = delegateName;
        if (clubOptionsManager.elements.modalClubProfileLink && clubId) {
            clubOptionsManager.elements.modalClubProfileLink.setAttribute('href', `/clubs/${clubId}`);
        }
        if (clubOptionsManager.state.contactModal && typeof clubOptionsManager.state.contactModal.show === 'function') {
            clubOptionsManager.state.contactModal.show();
        }
    },

    extractClubIdFromButton(button) {
        const clubItem = button.closest('.club-item');
        if (!clubItem) return null;
        const clubLink = clubItem.querySelector('a[href*="/clubs/"]');
        if (!clubLink) return null;
        const href = clubLink.getAttribute('href');
        return href.split('/').pop();
    },

    // Autocomplete
    handleClubNameInput: (e) => {
        const input = e.currentTarget;
        const query = (input.value || '').toLowerCase().trim();
        const suggestions = clubOptionsManager.elements.clubSuggestions;
        // clear validation state when typing
        input.classList.remove('is-invalid');
        const err = document.getElementById('formErrors');
        if (err) err.remove();

        clearTimeout(clubOptionsManager.state.searchTimeout);
        if (query.length < 3) {
            clubOptionsManager.hideSuggestions();
            clubOptionsManager.hideJoinOption();
            return;
        }
        clubOptionsManager.state.searchTimeout = setTimeout(() => {
            const filtered = clubOptionsManager.state.availableClubsData.filter(c =>
                (c.clubName || '').toLowerCase().includes(query) || (c.location || '').toLowerCase().includes(query)
            );
            clubOptionsManager.displayBasicSuggestions(filtered, query);
        }, 300);
    },

    handleDocumentClick: (event) => {
        const input = clubOptionsManager.elements.clubNameInput;
        const suggestions = clubOptionsManager.elements.clubSuggestions;
        if (!input || !suggestions) return;
        if (!input.contains(event.target) && !suggestions.contains(event.target)) {
            clubOptionsManager.hideSuggestions();
        }
    },

    displayBasicSuggestions(clubs, query) {
        const suggestions = this.elements.clubSuggestions;
        suggestions.innerHTML = '';
        if (!clubs || clubs.length === 0) {
            this.hideSuggestions();
            this.hideJoinOption();
            return;
        }
        clubs.slice(0, 5).forEach(club => {
            const item = document.createElement('div');
            item.className = 'list-group-item list-group-item-action d-flex justify-content-between align-items-start';
            item.style.cursor = 'pointer';
            item.dataset.clubId = club.id;

            const safeName = this.escapeHtml(club.clubName || '');
            const highlighted = this.highlightMatch(safeName, query);
            item.innerHTML = `
                <div class="flex-grow-1">
                    <div class="fw-medium">${highlighted}</div>
                    <small class="text-muted">
                        <i class="bi bi-geo-alt"></i> ${this.escapeHtml(club.location || 'Location not specified')}, ${this.escapeHtml(club.state || '')}
                    </small>
                </div>
                <div>
                    <span class="badge bg-primary">Join</span>
                </div>`;
            item.addEventListener('click', () => this.selectClub(club));
            suggestions.appendChild(item);
        });
        this.showSuggestions();
    },

    selectClub(club) {
        this.state.selectedClubId = club.id;
        if (this.elements.clubNameInput) this.elements.clubNameInput.value = club.clubName;
        this.hideSuggestions();
        this.showJoinOption(club);
    },

    showJoinOption(club) {
        if (!this.elements.joinClubOption || !this.elements.foundClubDetails) return;
        this.elements.foundClubDetails.innerHTML = `
            <strong>${this.escapeHtml(club.clubName || '')}</strong><br>
            <small class="text-muted">
                <i class="bi bi-geo-alt"></i> ${this.escapeHtml(club.location || 'Location not specified')}, ${this.escapeHtml(club.state || '')}
            </small>`;
        this.elements.joinClubOption.style.display = 'block';
        if (this.elements.joinFoundClub) this.elements.joinFoundClub.dataset.clubId = club.id;
    },

    hideJoinOption() {
        if (this.elements.joinClubOption) this.elements.joinClubOption.style.display = 'none';
        this.state.selectedClubId = null;
    },

    showSuggestions() {
        if (this.elements.clubSuggestions) this.elements.clubSuggestions.style.display = 'block';
    },

    hideSuggestions() {
        if (this.elements.clubSuggestions) this.elements.clubSuggestions.style.display = 'none';
    },

    handleJoinFoundClub: (e) => {
        const btn = e.currentTarget;
        const clubId = btn.dataset.clubId || clubOptionsManager.state.selectedClubId;
        if (!clubId) return;
        btn.innerHTML = '<i class="bi bi-arrow-repeat spin"></i> Joining...';
        btn.disabled = true;
        const form = document.createElement('form');
        form.method = 'POST';
        form.action = `/clubs/join/${clubId}`;
        form.style.display = 'none';
        document.body.appendChild(form);
        try {
            form.submit();
        } catch {
            // ignore jsdom not implemented
        }
    },

    // Form validation
    handleClubCreationSubmit: (event) => {
        event.preventDefault();
        event.stopPropagation();
        clubOptionsManager.clearValidationErrors();
        const form = clubOptionsManager.elements.clubCreationForm;
        const clubNameInput = document.getElementById('clubName');
        const stateSelect = document.getElementById('state');
        const locationInput = document.getElementById('location');
        let isValid = true;
        const errors = [];

        if (!clubNameInput || !clubNameInput.value.trim() || clubNameInput.value.trim().length < 2) {
            errors.push('Club name must be at least 2 characters long');
            if (clubNameInput) {
                clubNameInput.classList.add('is-invalid');
                clubOptionsManager.showFieldError(clubNameInput, 'Club name must be at least 2 characters long');
            }
            isValid = false;
        }
        if (!stateSelect || !stateSelect.value) {
            errors.push('Please select a state');
            if (stateSelect) {
                stateSelect.classList.add('is-invalid');
                clubOptionsManager.showFieldError(stateSelect, 'Please select a state');
            }
            isValid = false;
        }
        if (!locationInput || !locationInput.value.trim() || locationInput.value.trim().length < 2) {
            errors.push('Location must be at least 2 characters long');
            if (locationInput) {
                locationInput.classList.add('is-invalid');
                clubOptionsManager.showFieldError(locationInput, 'Location must be at least 2 characters long');
            }
            isValid = false;
        }

        if (!isValid) {
            clubOptionsManager.showFormErrors(errors);
            const firstInvalid = form.querySelector('.is-invalid');
            if (firstInvalid) {
                try { firstInvalid.focus(); } catch {}
                try { firstInvalid.scrollIntoView({ behavior: 'smooth', block: 'center' }); } catch {}
            }
            return false;
        }

        const submitButton = form.querySelector('button[type="submit"]');
        if (submitButton) {
            submitButton.innerHTML = '<i class="bi bi-arrow-repeat spin"></i> Creating Club...';
            submitButton.disabled = true;
        }
        const inputs = form.querySelectorAll('input, select, textarea');
        inputs.forEach(input => {
            if (input.getAttribute('data-required') === 'true') input.setAttribute('required', 'required');
        });
        try {
            form.submit();
        } catch {
            // ignore jsdom not implemented
        }
    },

    clearValidationErrors: () => {
        const form = document.getElementById('clubCreationForm');
        if (!form) return;
        const errorAlerts = document.querySelectorAll('.alert-danger');
        errorAlerts.forEach(alert => {
            const t = alert.textContent || '';
            if (t.includes('undefined') || t.includes('validation') || t.includes('Validation errors') || t.includes('Please check your form input')) {
                alert.remove();
            }
        });
        form.querySelectorAll('.is-invalid').forEach(el => el.classList.remove('is-invalid'));
        form.querySelectorAll('.invalid-feedback').forEach(el => el.remove());
        const errorContainer = document.getElementById('formErrors');
        if (errorContainer) errorContainer.remove();
    },

    showFieldError(field, message) {
        const existingError = field.parentNode ? field.parentNode.querySelector('.invalid-feedback') : null;
        if (existingError) existingError.remove();
        const errorDiv = document.createElement('div');
        errorDiv.className = 'invalid-feedback';
        errorDiv.textContent = message;
        if (field.parentNode) field.parentNode.appendChild(errorDiv);
    },

    showFormErrors(errors) {
        const existingContainer = document.getElementById('formErrors');
        if (existingContainer) existingContainer.remove();
        const errorContainer = document.createElement('div');
        errorContainer.id = 'formErrors';
        errorContainer.className = 'alert alert-danger mt-3';
        const list = errors.map(e => `<li>${this.escapeHtml(e)}</li>`).join('');
        errorContainer.innerHTML = `
            <div class="d-flex align-items-start">
                <i class="bi bi-exclamation-triangle-fill me-2 mt-1"></i>
                <div>
                    <strong>Please correct the following errors:</strong>
                    <ul class="mb-0 mt-2">${list}</ul>
                </div>
            </div>`;
        const form = document.getElementById('clubCreationForm');
        if (form) form.insertBefore(errorContainer, form.firstChild);
    },

    // Utilities
    getAvailableClubsFromDOM() {
        const items = document.querySelectorAll('.club-item');
        const clubs = [];
        items.forEach(item => {
            const clubLink = item.querySelector('a[href*="/clubs/"]');
            if (!clubLink) return;
            const clubId = clubLink.getAttribute('href').split('/').pop();
            const clubName = (clubLink.textContent || '').trim().replace(/\s+/g, ' ');
            const locationElement = item.querySelector('.text-muted');
            const locationText = locationElement ? (locationElement.textContent || '').trim() : '';
            const locationMatch = locationText.match(/(.+),\s*([A-Z]{2,3})/);
            const location = locationMatch ? locationMatch[1].replace(/^\s*\S+\s*/, '').trim() : '';
            const state = item.dataset.state || '';
            clubs.push({ id: clubId, clubName, location, state });
        });
        return clubs;
    },

    escapeHtml(str) {
        return String(str)
            .replace(/&/g, '&amp;')
            .replace(/</g, '&lt;')
            .replace(/>/g, '&gt;')
            .replace(/"/g, '&quot;')
            .replace(/'/g, '&#039;');
    },

    highlightMatch(text, query) {
        if (!query) return text;
        const regex = new RegExp(`(${this.escapeRegex(query)})`, 'gi');
        return text.replace(regex, '<mark>$1</mark>');
    },

    escapeRegex(string) {
        return string.replace(/[.*+?^${}()|[\]\\]/g, '\\$&');
    }
};

// Browser bootstrap
document.addEventListener('DOMContentLoaded', () => {
    try { clubOptionsManager.initialize(); } catch {}
});
=======
export const clubOptionsManager = {
    elements: {},
    searchTimeout: null,
    selectedClubId: null,
  
    /**
     * Initialize the manager: cache elements and bind events.
     */
    initialize() {
      this.cacheElements();
      this.initializeClubSearch();
      this.initializeContactDelegateModal();
      this.initializeBasicAutocomplete();
      this.initializeFormValidation();
    },
  
    /**
     * Cache all required DOM elements for efficient access.
     */
    cacheElements() {
      this.elements.clubCreationForm = document.getElementById('clubCreationForm');
      this.elements.searchInput = document.getElementById('clubSearch');
      this.elements.stateFilter = document.getElementById('stateFilter');
      this.elements.clubItems = document.querySelectorAll('.club-item');
      this.elements.contactButtons = document.querySelectorAll('.contact-delegate-btn');
      this.elements.contactModalElement = document.getElementById('contactDelegateModal');
      this.elements.clubNameInput = document.getElementById('clubName');
      this.elements.clubSuggestions = document.getElementById('clubSuggestions');
      this.elements.joinClubOption = document.getElementById('joinClubOption');
      this.elements.foundClubDetails = document.getElementById('foundClubDetails');
      this.elements.joinFoundClub = document.getElementById('joinFoundClub');
    },
  
    /**
     * Prevents default browser validation and sets up our custom submit handler.
     */
    initializeFormValidation() {
      const form = this.elements.clubCreationForm;
      if (!form) return;
      // Add novalidate to prevent default browser validation.
      form.setAttribute('novalidate', '');
  
      // Use an arrow function to ensure 'this' is the clubOptionsManager object when the event fires.
      form.addEventListener('submit', (event) => this.handleFormSubmit(event));
    },
  
    /**
     * Validates fields that have the `data-required="true"` attribute.
     * @returns {Array<{field: HTMLElement, message: string}>} An array of error objects.
     */
    validateRequiredFields() {
      const errors = [];
      const form = this.elements.clubCreationForm;
      if (!form) return errors;
  
      // Look for the data-required attribute, which matches the production EJS template.
      const requiredFields = form.querySelectorAll('[data-required="true"]');
      requiredFields.forEach(field => {
        if (!field.value.trim()) {
          const label = form.querySelector(`label[for="${field.id}"]`);
          const fieldName = label ? label.textContent.replace('*','').trim() : (field.name || field.id);
          errors.push({
            field,
            message: `${fieldName} is a required field.`
          });
        }
      });
      return errors;
    },
  
  
    /**
     * Handle form submission and validation.
     */
    handleFormSubmit(event) {
      event.preventDefault();
      event.stopPropagation();
  
      this.clearValidationErrors();
  
      const validationErrors = this.validateRequiredFields();
  
      if (validationErrors.length > 0) {
        const errorMessages = validationErrors.map(e => e.message);
        this.showFormErrors(errorMessages);
  
        validationErrors.forEach(error => {
          error.field.classList.add('is-invalid');
          this.showFieldError(error.field, 'This field is required.');
        });
  
        const firstInvalidField = this.elements.clubCreationForm.querySelector('.is-invalid');
        if (firstInvalidField) {
          firstInvalidField.focus();
        }
        return false;
      }
  
      const submitButton = this.elements.clubCreationForm.querySelector('button[type="submit"]');
      if (submitButton) {
        submitButton.innerHTML = '<i class="bi bi-arrow-repeat spin"></i> Creating Club...';
        submitButton.disabled = true;
      }
      this.elements.clubCreationForm.submit();
    },
  
    /**
     * Clear all validation errors from the form.
     */
    clearValidationErrors() {
      const form = this.elements.clubCreationForm;
      if (!form) return;
  
      const errorAlerts = document.querySelectorAll('.alert-danger');
      errorAlerts.forEach(alert => {
        if (alert.textContent.includes('undefined') ||
          alert.textContent.includes('validation') ||
          alert.textContent.includes('Validation errors') ||
          alert.textContent.includes('Please check your form input') ||
          alert.id === 'formErrors') {
          alert.remove();
        }
      });
  
      const invalidInputs = form.querySelectorAll('.is-invalid');
      invalidInputs.forEach(input => {
        input.classList.remove('is-invalid');
      });
  
      const fieldErrors = form.querySelectorAll('.invalid-feedback');
      fieldErrors.forEach(error => error.remove());
  
      const errorContainer = document.getElementById('formErrors');
      if (errorContainer) {
        errorContainer.remove();
      }
    },
  
    /**
     * Show error message for a specific field.
     */
    showFieldError(field, message) {
      const existingError = field.parentElement.querySelector('.invalid-feedback');
      if (existingError) {
        existingError.remove();
      }
      const errorDiv = document.createElement('div');
      errorDiv.className = 'invalid-feedback';
      errorDiv.textContent = message;
      field.insertAdjacentElement('afterend', errorDiv);
    },
  
    /**
     * Show consolidated error messages at top of form.
     */
    showFormErrors(errors) {
      const form = this.elements.clubCreationForm;
      if (!form) return;
  
      const existingContainer = document.getElementById('formErrors');
      if (existingContainer) {
        existingContainer.remove();
      }
  
      const errorContainer = document.createElement('div');
      errorContainer.id = 'formErrors';
      errorContainer.className = 'alert alert-danger mt-3';
      errorContainer.setAttribute('role', 'alert');
      errorContainer.innerHTML = `
        <div class="d-flex align-items-start">
          <i class="bi bi-exclamation-triangle-fill me-2 mt-1"></i>
          <div>
            <strong>Please correct the following errors:</strong>
            <ul class="mb-0 mt-2">
              ${errors.map(error => `<li>${error}</li>`).join('')}
            </ul>
          </div>
        </div>
      `;
      form.insertBefore(errorContainer, form.firstChild);
    },
  
    /**
     * Club search and filtering functionality.
     */
    initializeClubSearch() {
      const searchInput = this.elements.searchInput;
      const stateFilter = this.elements.stateFilter;
      const clubItems = this.elements.clubItems;
      if (!searchInput || !stateFilter) return;
      const filterClubs = () => {
        const searchTerm = searchInput.value.trim().toLowerCase();
        const selectedState = stateFilter.value;
        clubItems.forEach(item => {
          const clubName = (item.dataset.clubName || '').toLowerCase();
          const location = (item.dataset.location || '').toLowerCase();
          const state = item.dataset.state || '';
          if (selectedState && state !== selectedState) {
            item.style.display = 'none';
            return;
          }
          if (searchTerm && !clubName.includes(searchTerm) && !location.includes(searchTerm)) {
            item.style.display = 'none';
            return;
          }
          item.style.display = 'block';
        });
      };
      searchInput.addEventListener('input', filterClubs);
      stateFilter.addEventListener('change', filterClubs);
    },
  
    /**
     * Contact delegate modal functionality.
     */
    initializeContactDelegateModal() {
      const contactButtons = this.elements.contactButtons;
      const contactModalElement = this.elements.contactModalElement;
      if (!contactModalElement || contactButtons.length === 0) return;
      const contactModal = new bootstrap.Modal(contactModalElement);
      contactButtons.forEach(button => {
        button.addEventListener('click', () => {
          const clubName = button.dataset.clubName || 'Unknown Club';
          const delegateName = button.dataset.delegateName || 'Unknown Delegate';
          const clubId = this.extractClubIdFromButton(button);
          const modalClubName = document.getElementById('modalClubName');
          const modalDelegateName = document.getElementById('modalDelegateName');
          const modalClubProfileLink = document.getElementById('modalClubProfileLink');
          if (modalClubName) modalClubName.textContent = clubName;
          if (modalDelegateName) modalDelegateName.textContent = delegateName;
          if (modalClubProfileLink && clubId) {
            modalClubProfileLink.setAttribute('href', `/clubs/${clubId}`);
          }
          contactModal.show();
        });
      });
    },
  
    /**
     * Extract club ID from contact button's parent club item.
     */
    extractClubIdFromButton(button) {
      const clubItem = button.closest('.club-item');
      if (!clubItem) return null;
      const clubLink = clubItem.querySelector('a[href*="/clubs/"]');
      if (!clubLink) return null;
      const href = clubLink.getAttribute('href');
      return href.split('/').pop();
    },
  
    /**
     * Basic autocomplete for club name input (client-side filtering).
     */
    initializeBasicAutocomplete() {
      const clubNameInput = this.elements.clubNameInput;
      const clubSuggestions = this.elements.clubSuggestions;
      const joinClubOption = this.elements.joinClubOption;
      const foundClubDetails = this.elements.foundClubDetails;
      const joinFoundClub = this.elements.joinFoundClub;
      if (!clubNameInput || !clubSuggestions) return;
      const availableClubsData = this.getAvailableClubsFromDOM();
      clubNameInput.addEventListener('input', (event) => {
        clubNameInput.classList.remove('is-invalid');
        const errorContainer = document.getElementById('formErrors');
        if (errorContainer) errorContainer.remove();
        const query = clubNameInput.value.toLowerCase().trim();
        clearTimeout(this.searchTimeout);
        if (query.length < 3) {
          this.hideSuggestions();
          this.hideJoinOption();
          return;
        }
        this.searchTimeout = setTimeout(() => {
          const filteredClubs = availableClubsData.filter(club =>
            club.clubName.toLowerCase().includes(query) ||
            (club.location && club.location.toLowerCase().includes(query))
          );
          this.displayBasicSuggestions(filteredClubs, query);
        }, 300);
      });
      if (joinFoundClub) {
        joinFoundClub.addEventListener('click', () => {
          const clubId = joinFoundClub.dataset.clubId || this.selectedClubId;
          if (!clubId) return;
          joinFoundClub.innerHTML = '<i class="bi bi-arrow-repeat spin"></i> Joining...';
          joinFoundClub.disabled = true;
          const form = document.createElement('form');
          form.method = 'POST';
          form.action = `/clubs/join/${clubId}`;
          form.style.display = 'none';
          document.body.appendChild(form);
          form.submit();
        });
      }
      document.addEventListener('click', (event) => {
        if (!clubNameInput.contains(event.target) && !clubSuggestions.contains(event.target)) {
          this.hideSuggestions();
        }
      });
    },
  
    /**
     * Display basic suggestions for club name input.
     */
    displayBasicSuggestions(clubs, query) {
      const clubSuggestions = this.elements.clubSuggestions;
      if (!clubSuggestions) return;
      clubSuggestions.innerHTML = '';
      if (clubs.length === 0) {
        this.hideSuggestions();
        this.hideJoinOption();
        return;
      }
      clubs.slice(0, 5).forEach(club => {
        const suggestionItem = document.createElement('div');
        suggestionItem.className = 'list-group-item list-group-item-action d-flex justify-content-between align-items-start';
        suggestionItem.style.cursor = 'pointer';
        suggestionItem.dataset.clubId = club.id;
        suggestionItem.innerHTML = `
          <div class="flex-grow-1">
            <div class="fw-medium">${this.highlightMatch(club.clubName, query)}</div>
            <small class="text-muted">
              <i class="bi bi-geo-alt"></i> ${club.location || 'Location not specified'}, ${club.state}
            </small>
          </div>
          <div>
            <span class="badge bg-primary">Join</span>
          </div>
        `;
        suggestionItem.addEventListener('click', () => {
          this.selectClub(club);
        });
        clubSuggestions.appendChild(suggestionItem);
      });
      this.showSuggestions();
    },
  
    /**
     * Select a club from suggestions.
     */
    selectClub(club) {
      this.selectedClubId = club.id;
      this.elements.clubNameInput.value = club.clubName;
      this.hideSuggestions();
      this.showJoinOption(club);
    },
  
    /**
     * Show join club option.
     */
    showJoinOption(club) {
      const joinClubOption = this.elements.joinClubOption;
      const foundClubDetails = this.elements.foundClubDetails;
      const joinFoundClub = this.elements.joinFoundClub;
      if (!joinClubOption || !foundClubDetails) return;
      foundClubDetails.innerHTML = `
        <strong>${club.clubName}</strong><br>
        <small class="text-muted">
          <i class="bi bi-geo-alt"></i> ${club.location || 'Location not specified'}, ${club.state}
        </small>
      `;
      joinClubOption.style.display = 'block';
      if (joinFoundClub) {
        joinFoundClub.dataset.clubId = club.id;
      }
    },
  
    /**
     * Hide join club option.
     */
    hideJoinOption() {
      const joinClubOption = this.elements.joinClubOption;
      if (joinClubOption) {
        joinClubOption.style.display = 'none';
      }
      this.selectedClubId = null;
    },
  
    /**
     * Show suggestions dropdown.
     */
    showSuggestions() {
      const clubSuggestions = this.elements.clubSuggestions;
      if (clubSuggestions) clubSuggestions.style.display = 'block';
    },
  
    /**
     * Hide suggestions dropdown.
     */
    hideSuggestions() {
      const clubSuggestions = this.elements.clubSuggestions;
      if (clubSuggestions) clubSuggestions.style.display = 'none';
    },
  
    /**
     * Extract available clubs data from DOM elements.
     */
    getAvailableClubsFromDOM() {
      const clubItems = this.elements.clubItems;
      const clubs = [];
      clubItems.forEach(item => {
        const clubLink = item.querySelector('a[href*="/clubs/"]');
        if (!clubLink) return;
        const clubId = clubLink.getAttribute('href').split('/').pop();
        const clubName = clubLink.textContent.trim().replace(/\s+/g, ' ');
        const locationElement = item.querySelector('.text-muted');
        const locationText = locationElement ? locationElement.textContent.trim() : '';
        const locationMatch = locationText.match(/(.+),\s*([A-Z]{2,3})/);
        const location = locationMatch ? locationMatch[1].replace(/^\s*\S+\s*/, '').trim() : '';
        const state = item.dataset.state || '';
        clubs.push({
          id: clubId,
          clubName: clubName,
          location: location,
          state: state
        });
      });
      return clubs;
    },
  
    /**
     * Highlight matching text in search results.
     */
    highlightMatch(text, query) {
      if (!query) return text;
      const regex = new RegExp(`(${this.escapeRegex(query)})`, 'gi');
      return text.replace(regex, '<mark>$1</mark>');
    },
  
    /**
     * Escape special regex characters.
     */
    escapeRegex(string) {
      return string.replace(/[.*+?^${}()|[\]\\]/g, '\\$&');
    }
  };
  
  // Initialize manager on DOMContentLoaded
  document.addEventListener('DOMContentLoaded', () => {
    clubOptionsManager.initialize();
  });
  
>>>>>>> f2c53603
<|MERGE_RESOLUTION|>--- conflicted
+++ resolved
@@ -1,12 +1,6 @@
 /**
-<<<<<<< HEAD
  * Club Options Page Manager
  * Handles search/filtering, delegate contact modal, basic autocomplete, and form validation
-=======
- * @file club-options.js
- * @description Manager for club options page: search, filtering, delegate contact modal, and basic autocomplete.
- * @module public/js/club-options.js
->>>>>>> f2c53603
  */
 export const clubOptionsManager = {
     elements: {},
@@ -17,7 +11,6 @@
         contactModal: null
     },
 
-<<<<<<< HEAD
     initialize() {
         this.cacheElements();
         this.bindEvents();
@@ -400,448 +393,4 @@
 // Browser bootstrap
 document.addEventListener('DOMContentLoaded', () => {
     try { clubOptionsManager.initialize(); } catch {}
-});
-=======
-export const clubOptionsManager = {
-    elements: {},
-    searchTimeout: null,
-    selectedClubId: null,
-  
-    /**
-     * Initialize the manager: cache elements and bind events.
-     */
-    initialize() {
-      this.cacheElements();
-      this.initializeClubSearch();
-      this.initializeContactDelegateModal();
-      this.initializeBasicAutocomplete();
-      this.initializeFormValidation();
-    },
-  
-    /**
-     * Cache all required DOM elements for efficient access.
-     */
-    cacheElements() {
-      this.elements.clubCreationForm = document.getElementById('clubCreationForm');
-      this.elements.searchInput = document.getElementById('clubSearch');
-      this.elements.stateFilter = document.getElementById('stateFilter');
-      this.elements.clubItems = document.querySelectorAll('.club-item');
-      this.elements.contactButtons = document.querySelectorAll('.contact-delegate-btn');
-      this.elements.contactModalElement = document.getElementById('contactDelegateModal');
-      this.elements.clubNameInput = document.getElementById('clubName');
-      this.elements.clubSuggestions = document.getElementById('clubSuggestions');
-      this.elements.joinClubOption = document.getElementById('joinClubOption');
-      this.elements.foundClubDetails = document.getElementById('foundClubDetails');
-      this.elements.joinFoundClub = document.getElementById('joinFoundClub');
-    },
-  
-    /**
-     * Prevents default browser validation and sets up our custom submit handler.
-     */
-    initializeFormValidation() {
-      const form = this.elements.clubCreationForm;
-      if (!form) return;
-      // Add novalidate to prevent default browser validation.
-      form.setAttribute('novalidate', '');
-  
-      // Use an arrow function to ensure 'this' is the clubOptionsManager object when the event fires.
-      form.addEventListener('submit', (event) => this.handleFormSubmit(event));
-    },
-  
-    /**
-     * Validates fields that have the `data-required="true"` attribute.
-     * @returns {Array<{field: HTMLElement, message: string}>} An array of error objects.
-     */
-    validateRequiredFields() {
-      const errors = [];
-      const form = this.elements.clubCreationForm;
-      if (!form) return errors;
-  
-      // Look for the data-required attribute, which matches the production EJS template.
-      const requiredFields = form.querySelectorAll('[data-required="true"]');
-      requiredFields.forEach(field => {
-        if (!field.value.trim()) {
-          const label = form.querySelector(`label[for="${field.id}"]`);
-          const fieldName = label ? label.textContent.replace('*','').trim() : (field.name || field.id);
-          errors.push({
-            field,
-            message: `${fieldName} is a required field.`
-          });
-        }
-      });
-      return errors;
-    },
-  
-  
-    /**
-     * Handle form submission and validation.
-     */
-    handleFormSubmit(event) {
-      event.preventDefault();
-      event.stopPropagation();
-  
-      this.clearValidationErrors();
-  
-      const validationErrors = this.validateRequiredFields();
-  
-      if (validationErrors.length > 0) {
-        const errorMessages = validationErrors.map(e => e.message);
-        this.showFormErrors(errorMessages);
-  
-        validationErrors.forEach(error => {
-          error.field.classList.add('is-invalid');
-          this.showFieldError(error.field, 'This field is required.');
-        });
-  
-        const firstInvalidField = this.elements.clubCreationForm.querySelector('.is-invalid');
-        if (firstInvalidField) {
-          firstInvalidField.focus();
-        }
-        return false;
-      }
-  
-      const submitButton = this.elements.clubCreationForm.querySelector('button[type="submit"]');
-      if (submitButton) {
-        submitButton.innerHTML = '<i class="bi bi-arrow-repeat spin"></i> Creating Club...';
-        submitButton.disabled = true;
-      }
-      this.elements.clubCreationForm.submit();
-    },
-  
-    /**
-     * Clear all validation errors from the form.
-     */
-    clearValidationErrors() {
-      const form = this.elements.clubCreationForm;
-      if (!form) return;
-  
-      const errorAlerts = document.querySelectorAll('.alert-danger');
-      errorAlerts.forEach(alert => {
-        if (alert.textContent.includes('undefined') ||
-          alert.textContent.includes('validation') ||
-          alert.textContent.includes('Validation errors') ||
-          alert.textContent.includes('Please check your form input') ||
-          alert.id === 'formErrors') {
-          alert.remove();
-        }
-      });
-  
-      const invalidInputs = form.querySelectorAll('.is-invalid');
-      invalidInputs.forEach(input => {
-        input.classList.remove('is-invalid');
-      });
-  
-      const fieldErrors = form.querySelectorAll('.invalid-feedback');
-      fieldErrors.forEach(error => error.remove());
-  
-      const errorContainer = document.getElementById('formErrors');
-      if (errorContainer) {
-        errorContainer.remove();
-      }
-    },
-  
-    /**
-     * Show error message for a specific field.
-     */
-    showFieldError(field, message) {
-      const existingError = field.parentElement.querySelector('.invalid-feedback');
-      if (existingError) {
-        existingError.remove();
-      }
-      const errorDiv = document.createElement('div');
-      errorDiv.className = 'invalid-feedback';
-      errorDiv.textContent = message;
-      field.insertAdjacentElement('afterend', errorDiv);
-    },
-  
-    /**
-     * Show consolidated error messages at top of form.
-     */
-    showFormErrors(errors) {
-      const form = this.elements.clubCreationForm;
-      if (!form) return;
-  
-      const existingContainer = document.getElementById('formErrors');
-      if (existingContainer) {
-        existingContainer.remove();
-      }
-  
-      const errorContainer = document.createElement('div');
-      errorContainer.id = 'formErrors';
-      errorContainer.className = 'alert alert-danger mt-3';
-      errorContainer.setAttribute('role', 'alert');
-      errorContainer.innerHTML = `
-        <div class="d-flex align-items-start">
-          <i class="bi bi-exclamation-triangle-fill me-2 mt-1"></i>
-          <div>
-            <strong>Please correct the following errors:</strong>
-            <ul class="mb-0 mt-2">
-              ${errors.map(error => `<li>${error}</li>`).join('')}
-            </ul>
-          </div>
-        </div>
-      `;
-      form.insertBefore(errorContainer, form.firstChild);
-    },
-  
-    /**
-     * Club search and filtering functionality.
-     */
-    initializeClubSearch() {
-      const searchInput = this.elements.searchInput;
-      const stateFilter = this.elements.stateFilter;
-      const clubItems = this.elements.clubItems;
-      if (!searchInput || !stateFilter) return;
-      const filterClubs = () => {
-        const searchTerm = searchInput.value.trim().toLowerCase();
-        const selectedState = stateFilter.value;
-        clubItems.forEach(item => {
-          const clubName = (item.dataset.clubName || '').toLowerCase();
-          const location = (item.dataset.location || '').toLowerCase();
-          const state = item.dataset.state || '';
-          if (selectedState && state !== selectedState) {
-            item.style.display = 'none';
-            return;
-          }
-          if (searchTerm && !clubName.includes(searchTerm) && !location.includes(searchTerm)) {
-            item.style.display = 'none';
-            return;
-          }
-          item.style.display = 'block';
-        });
-      };
-      searchInput.addEventListener('input', filterClubs);
-      stateFilter.addEventListener('change', filterClubs);
-    },
-  
-    /**
-     * Contact delegate modal functionality.
-     */
-    initializeContactDelegateModal() {
-      const contactButtons = this.elements.contactButtons;
-      const contactModalElement = this.elements.contactModalElement;
-      if (!contactModalElement || contactButtons.length === 0) return;
-      const contactModal = new bootstrap.Modal(contactModalElement);
-      contactButtons.forEach(button => {
-        button.addEventListener('click', () => {
-          const clubName = button.dataset.clubName || 'Unknown Club';
-          const delegateName = button.dataset.delegateName || 'Unknown Delegate';
-          const clubId = this.extractClubIdFromButton(button);
-          const modalClubName = document.getElementById('modalClubName');
-          const modalDelegateName = document.getElementById('modalDelegateName');
-          const modalClubProfileLink = document.getElementById('modalClubProfileLink');
-          if (modalClubName) modalClubName.textContent = clubName;
-          if (modalDelegateName) modalDelegateName.textContent = delegateName;
-          if (modalClubProfileLink && clubId) {
-            modalClubProfileLink.setAttribute('href', `/clubs/${clubId}`);
-          }
-          contactModal.show();
-        });
-      });
-    },
-  
-    /**
-     * Extract club ID from contact button's parent club item.
-     */
-    extractClubIdFromButton(button) {
-      const clubItem = button.closest('.club-item');
-      if (!clubItem) return null;
-      const clubLink = clubItem.querySelector('a[href*="/clubs/"]');
-      if (!clubLink) return null;
-      const href = clubLink.getAttribute('href');
-      return href.split('/').pop();
-    },
-  
-    /**
-     * Basic autocomplete for club name input (client-side filtering).
-     */
-    initializeBasicAutocomplete() {
-      const clubNameInput = this.elements.clubNameInput;
-      const clubSuggestions = this.elements.clubSuggestions;
-      const joinClubOption = this.elements.joinClubOption;
-      const foundClubDetails = this.elements.foundClubDetails;
-      const joinFoundClub = this.elements.joinFoundClub;
-      if (!clubNameInput || !clubSuggestions) return;
-      const availableClubsData = this.getAvailableClubsFromDOM();
-      clubNameInput.addEventListener('input', (event) => {
-        clubNameInput.classList.remove('is-invalid');
-        const errorContainer = document.getElementById('formErrors');
-        if (errorContainer) errorContainer.remove();
-        const query = clubNameInput.value.toLowerCase().trim();
-        clearTimeout(this.searchTimeout);
-        if (query.length < 3) {
-          this.hideSuggestions();
-          this.hideJoinOption();
-          return;
-        }
-        this.searchTimeout = setTimeout(() => {
-          const filteredClubs = availableClubsData.filter(club =>
-            club.clubName.toLowerCase().includes(query) ||
-            (club.location && club.location.toLowerCase().includes(query))
-          );
-          this.displayBasicSuggestions(filteredClubs, query);
-        }, 300);
-      });
-      if (joinFoundClub) {
-        joinFoundClub.addEventListener('click', () => {
-          const clubId = joinFoundClub.dataset.clubId || this.selectedClubId;
-          if (!clubId) return;
-          joinFoundClub.innerHTML = '<i class="bi bi-arrow-repeat spin"></i> Joining...';
-          joinFoundClub.disabled = true;
-          const form = document.createElement('form');
-          form.method = 'POST';
-          form.action = `/clubs/join/${clubId}`;
-          form.style.display = 'none';
-          document.body.appendChild(form);
-          form.submit();
-        });
-      }
-      document.addEventListener('click', (event) => {
-        if (!clubNameInput.contains(event.target) && !clubSuggestions.contains(event.target)) {
-          this.hideSuggestions();
-        }
-      });
-    },
-  
-    /**
-     * Display basic suggestions for club name input.
-     */
-    displayBasicSuggestions(clubs, query) {
-      const clubSuggestions = this.elements.clubSuggestions;
-      if (!clubSuggestions) return;
-      clubSuggestions.innerHTML = '';
-      if (clubs.length === 0) {
-        this.hideSuggestions();
-        this.hideJoinOption();
-        return;
-      }
-      clubs.slice(0, 5).forEach(club => {
-        const suggestionItem = document.createElement('div');
-        suggestionItem.className = 'list-group-item list-group-item-action d-flex justify-content-between align-items-start';
-        suggestionItem.style.cursor = 'pointer';
-        suggestionItem.dataset.clubId = club.id;
-        suggestionItem.innerHTML = `
-          <div class="flex-grow-1">
-            <div class="fw-medium">${this.highlightMatch(club.clubName, query)}</div>
-            <small class="text-muted">
-              <i class="bi bi-geo-alt"></i> ${club.location || 'Location not specified'}, ${club.state}
-            </small>
-          </div>
-          <div>
-            <span class="badge bg-primary">Join</span>
-          </div>
-        `;
-        suggestionItem.addEventListener('click', () => {
-          this.selectClub(club);
-        });
-        clubSuggestions.appendChild(suggestionItem);
-      });
-      this.showSuggestions();
-    },
-  
-    /**
-     * Select a club from suggestions.
-     */
-    selectClub(club) {
-      this.selectedClubId = club.id;
-      this.elements.clubNameInput.value = club.clubName;
-      this.hideSuggestions();
-      this.showJoinOption(club);
-    },
-  
-    /**
-     * Show join club option.
-     */
-    showJoinOption(club) {
-      const joinClubOption = this.elements.joinClubOption;
-      const foundClubDetails = this.elements.foundClubDetails;
-      const joinFoundClub = this.elements.joinFoundClub;
-      if (!joinClubOption || !foundClubDetails) return;
-      foundClubDetails.innerHTML = `
-        <strong>${club.clubName}</strong><br>
-        <small class="text-muted">
-          <i class="bi bi-geo-alt"></i> ${club.location || 'Location not specified'}, ${club.state}
-        </small>
-      `;
-      joinClubOption.style.display = 'block';
-      if (joinFoundClub) {
-        joinFoundClub.dataset.clubId = club.id;
-      }
-    },
-  
-    /**
-     * Hide join club option.
-     */
-    hideJoinOption() {
-      const joinClubOption = this.elements.joinClubOption;
-      if (joinClubOption) {
-        joinClubOption.style.display = 'none';
-      }
-      this.selectedClubId = null;
-    },
-  
-    /**
-     * Show suggestions dropdown.
-     */
-    showSuggestions() {
-      const clubSuggestions = this.elements.clubSuggestions;
-      if (clubSuggestions) clubSuggestions.style.display = 'block';
-    },
-  
-    /**
-     * Hide suggestions dropdown.
-     */
-    hideSuggestions() {
-      const clubSuggestions = this.elements.clubSuggestions;
-      if (clubSuggestions) clubSuggestions.style.display = 'none';
-    },
-  
-    /**
-     * Extract available clubs data from DOM elements.
-     */
-    getAvailableClubsFromDOM() {
-      const clubItems = this.elements.clubItems;
-      const clubs = [];
-      clubItems.forEach(item => {
-        const clubLink = item.querySelector('a[href*="/clubs/"]');
-        if (!clubLink) return;
-        const clubId = clubLink.getAttribute('href').split('/').pop();
-        const clubName = clubLink.textContent.trim().replace(/\s+/g, ' ');
-        const locationElement = item.querySelector('.text-muted');
-        const locationText = locationElement ? locationElement.textContent.trim() : '';
-        const locationMatch = locationText.match(/(.+),\s*([A-Z]{2,3})/);
-        const location = locationMatch ? locationMatch[1].replace(/^\s*\S+\s*/, '').trim() : '';
-        const state = item.dataset.state || '';
-        clubs.push({
-          id: clubId,
-          clubName: clubName,
-          location: location,
-          state: state
-        });
-      });
-      return clubs;
-    },
-  
-    /**
-     * Highlight matching text in search results.
-     */
-    highlightMatch(text, query) {
-      if (!query) return text;
-      const regex = new RegExp(`(${this.escapeRegex(query)})`, 'gi');
-      return text.replace(regex, '<mark>$1</mark>');
-    },
-  
-    /**
-     * Escape special regex characters.
-     */
-    escapeRegex(string) {
-      return string.replace(/[.*+?^${}()|[\]\\]/g, '\\$&');
-    }
-  };
-  
-  // Initialize manager on DOMContentLoaded
-  document.addEventListener('DOMContentLoaded', () => {
-    clubOptionsManager.initialize();
-  });
-  
->>>>>>> f2c53603
+});