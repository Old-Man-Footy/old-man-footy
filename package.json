--- conflicted
+++ resolved
@@ -10,11 +10,7 @@
     "test": "cross-env NODE_OPTIONS=--experimental-vm-modules jest",
     "test:watch": "cross-env NODE_OPTIONS=--experimental-vm-modules jest --watch",
     "test:coverage": "cross-env NODE_OPTIONS=--experimental-vm-modules jest --coverage",
-<<<<<<< HEAD
     "test:unit": "cross-env NODE_OPTIONS=--experimental-vm-modules jest --testPathIgnorePatterns=mySidelineScraperService.integration.test.mjs",
-    "seed": "node scripts/seed-database.mjs"
-=======
-    "test:unit": "cross-env NODE_OPTIONS=--experimental-vm-modules jest",
     "test:e2e": "playwright test",
     "test:e2e:headed": "playwright test --headed",
     "test:e2e:ui": "playwright test --ui",
@@ -25,7 +21,6 @@
     "test:all": "npm run test:unit && npm run test:e2e",
     "seed": "node scripts/seed-database.mjs",
     "playwright:install": "playwright install"
->>>>>>> b97cc9ad
   },
   "dependencies": {
     "axios": "^1.9.0",
