/**
 * Club Controller Tests
 * 
 * Comprehensive test suite for club management functionality following security-first 
 * principles and strict MVC architecture. Tests include:
 * - Public club listings and profiles
 * - Club creation and management
 * - Club membership (join/leave)
 * - Sponsor management
 * - Alternate names management
 * - Image management
 * - API endpoints
 * 
 * @author Old Man Footy System
 */

import { describe, it, expect, beforeEach, afterEach, vi } from 'vitest';

// Mock the asyncHandler middleware to prevent wrapping issues
vi.mock('../../middleware/asyncHandler.mjs', () => ({
  asyncHandler: (fn) => fn, // Return the function as-is without wrapping
  wrapControllers: (controllers) => controllers, // Return controllers as-is without wrapping
  default: (fn) => fn
}));

// Mock express-validator
vi.mock('express-validator', () => ({
  validationResult: vi.fn(() => ({
    isEmpty: () => true,
    array: () => []
  }))
}));

// Mock all model imports before importing the controller
vi.mock('../../models/index.mjs', () => {
  const mockSequelize = {
    transaction: vi.fn().mockResolvedValue({
      commit: vi.fn(),
      rollback: vi.fn()
    })
  };

  const createMockClub = (overrides = {}) => ({
    id: 1,
    clubName: 'Test Club',
    state: 'NSW',
    location: 'Sydney',
    isActive: true,
    isPubliclyListed: true,
    contactEmail: 'club@example.com',
    contactPhone: '1234567890',
    contactPerson: 'Test Person',
    description: 'Test club description',
    createdByUserId: 1,
    createdByProxy: false,
    inviteEmail: null,
    delegates: [],
    sponsors: [],
    alternateNames: [],
    toJSON: vi.fn().mockImplementation(function () {
      // Return all properties except methods
      const { toJSON, update, addSponsor, removeSponsor, getCarnivalCount, getSponsors, isUnclaimed, canUserClaim, getProxyCreator, ...rest } = this;
      return { ...rest, ...overrides };
    }),
    update: vi.fn().mockResolvedValue(true),
    addSponsor: vi.fn().mockResolvedValue(true),
    removeSponsor: vi.fn().mockResolvedValue(true),
    getCarnivalCount: vi.fn().mockResolvedValue(5),
    getSponsors: vi.fn().mockResolvedValue([]),
    isUnclaimed: vi.fn().mockReturnValue(false),
    canUserClaim: vi.fn().mockReturnValue(true),
    getProxyCreator: vi.fn().mockResolvedValue({ firstName: 'Proxy', lastName: 'Creator' }),
    // Add missing properties for test compatibility
    website: '',
    facebookUrl: '',
    instagramUrl: '',
    twitterUrl: '',
    logoUrl: '',
    establishedYear: 2020,
    updatedAt: new Date(),
    ...overrides
  });

  const mockClub = {
    findAll: vi.fn(),
    findOne: vi.fn(),
    findByPk: vi.fn(),
    create: vi.fn(),
    count: vi.fn(),
    findAndCountAll: vi.fn()
  };

  const mockUser = {
    findAll: vi.fn(),
    findOne: vi.fn(),
    findByPk: vi.fn(),
    create: vi.fn(),
    update: vi.fn()
  };

  const mockClubAlternateName = {
    findAll: vi.fn(),
    create: vi.fn(),
    findByPk: vi.fn(),
    findOne: vi.fn(),
    searchClubsByAlternateName: vi.fn().mockResolvedValue([]),
    isUniqueForClub: vi.fn().mockResolvedValue(true)
  };

  const mockClubSponsor = {
    findAll: vi.fn(),
    findOne: vi.fn(),
    create: vi.fn(),
    update: vi.fn(),
    destroy: vi.fn()
  };

  return {
    sequelize: mockSequelize,
    Club: mockClub,
    User: mockUser,
    Carnival: { findAll: vi.fn() },
    Sponsor: { findAll: vi.fn(), findByPk: vi.fn() },
    ClubAlternateName: mockClubAlternateName,
    CarnivalClub: { findAll: vi.fn() },
  ClubSponsor: mockClubSponsor,
    createMockClub,
    Op: {
      and: 'and',
      or: 'or', 
      like: 'like',
      in: 'in',
      ne: 'ne'
    }
  };
});

// Mock other services
vi.mock('../../services/imageNamingService.mjs', () => ({
  default: {
    getClubImages: vi.fn().mockResolvedValue([]),
    getEntityImages: vi.fn().mockResolvedValue([]),
    parseImageName: vi.fn().mockReturnValue({
      entityType: 'club',
      entityId: 1,
      imageType: 'gallery'
    }),
    getRelativePath: vi.fn().mockReturnValue('clubs/gallery'),
    ENTITY_TYPES: { CLUB: 'club' },
    IMAGE_TYPES: { LOGO: 'logo', GALLERY: 'gallery' }
  }
}));

vi.mock('../../services/sponsorSortingService.mjs', () => ({
  sortSponsorsHierarchically: vi.fn().mockReturnValue([])
}));

vi.mock('../../services/email/InvitationEmailService.mjs', () => ({
  default: {
    sendClubInvitation: vi.fn().mockResolvedValue(true)
  }
}));

vi.mock('fs/promises', () => ({
  default: {
    access: vi.fn(),
    unlink: vi.fn()
  },
  access: vi.fn(),
  unlink: vi.fn()
}));

// Mock constants that the controller imports
vi.mock('../../config/constants.mjs', () => ({
  AUSTRALIAN_STATES: ['ACT', 'NSW', 'NT', 'QLD', 'SA', 'TAS', 'VIC', 'WA'],
  SPONSORSHIP_LEVELS: {
    GOLD: 'Gold',
    SILVER: 'Silver', 
    BRONZE: 'Bronze',
    SUPPORTING: 'In-Kind'
  }
}));

// Now import the controller and dependencies
import {
  showClubListings,
  showClubProfile,
  showClubManagement,
  updateClubProfile,
  createClub,
  joinClub,
  leaveClub,
  getClaimOwnership,
  postClaimOwnership,
  addSponsorToClub,
  addAlternateName,
  getClubImages,
  deleteClubImage,
  searchClubs
} from '../../controllers/club.controller.mjs';

import {
  Club,
  User,
  Carnival,
  Sponsor,
  ClubAlternateName,
  CarnivalClub,
  sequelize as mockSequelize,
  createMockClub} from '../../models/index.mjs';

import ImageNamingService from '../../services/imageNamingService.mjs';
import { sortSponsorsHierarchically } from '../../services/sponsorSortingService.mjs';
import InvitationEmailService from '../../services/email/InvitationEmailService.mjs';
import { validationResult } from 'express-validator';

describe('Club Controller', () => {
  let req, res, next, mockUser, mockClub, mockTransaction;

  beforeEach(() => {
    // Reset all mocks
    vi.clearAllMocks();

    // Mock transaction
    mockTransaction = {
      commit: vi.fn(),
      rollback: vi.fn()
    };
    mockSequelize.transaction.mockResolvedValue(mockTransaction);

    // Mock request object
    req = {
      params: {},
      query: {},
      body: {},
      user: null,
      flash: vi.fn(),
      file: null,
      files: null
    };

    // Mock response object
    res = {
      render: vi.fn(),
      redirect: vi.fn(),
      json: vi.fn(),
      status: vi.fn().mockReturnThis()
    };

    // Mock next function - this was missing!
    next = vi.fn();

    // Mock user
    mockUser = {
      id: 1,
      email: 'test@example.com',
      firstName: 'Test',
      lastName: 'User',
      clubId: null,
      isPrimaryDelegate: false,
      isAdmin: false,
      phoneNumber: '1234567890',
      getFullName: vi.fn().mockReturnValue('Test User'),
      update: vi.fn().mockResolvedValue(true)
    };

    // Mock club
    mockClub = createMockClub();

    // Set up default model mocks
    Club.findAll.mockResolvedValue([mockClub]);
    Club.findOne.mockResolvedValue(mockClub);
    Club.findByPk.mockResolvedValue(mockClub);
    Club.create.mockResolvedValue(mockClub);
    Club.count.mockResolvedValue(1);
    Club.findAndCountAll.mockResolvedValue({ rows: [mockClub], count: 1 });

    User.findAll.mockResolvedValue([mockUser]);
    User.findOne.mockResolvedValue(mockUser);
    User.findByPk.mockResolvedValue(mockUser);

    Carnival.findAll.mockResolvedValue([]);
    CarnivalClub.findAll.mockResolvedValue([]);
    
    Sponsor.findAll.mockResolvedValue([]);
    Sponsor.findByPk.mockResolvedValue(null);
    
    ClubAlternateName.findAll.mockResolvedValue([]);
    ClubAlternateName.create.mockResolvedValue({});
    ClubAlternateName.findByPk.mockResolvedValue(null);
    ClubAlternateName.findOne.mockResolvedValue(null);
    // Add missing method that controller uses
    ClubAlternateName.isUniqueForClub = vi.fn().mockResolvedValue(true);

    // Mock services
    sortSponsorsHierarchically.mockReturnValue([]);
    ImageNamingService.getClubImages.mockResolvedValue([]);
    InvitationEmailService.sendClubInvitation.mockResolvedValue(true);

    // Mock validation to return no errors by default
    validationResult.mockReturnValue({
      isEmpty: () => true,
      array: () => []
    });

    // Always assign req.user to a fresh clone of mockUser and copy all methods
    req.user = { ...mockUser };
    req.user.getFullName = mockUser.getFullName;
    req.user.update = mockUser.update;

    // Always assign res.render, res.json, res.status to new mocks for each test
    res.render = vi.fn();
    res.json = vi.fn();
    res.status = vi.fn().mockReturnThis();
  });

  afterEach(() => {
    vi.clearAllMocks();
  });

  describe('Model Mocking Verification', () => {
    it('should have properly mocked Club model', () => {
      expect(Club).toBeDefined();
      expect(Club.findAll).toBeDefined();
      expect(typeof Club.findAll).toBe('function');
    });

    it('should have properly mocked ClubAlternateName model', () => {
      expect(ClubAlternateName).toBeDefined();
      expect(ClubAlternateName.searchClubsByAlternateName).toBeDefined();
      expect(typeof ClubAlternateName.searchClubsByAlternateName).toBe('function');
    });

    it('should call mocked functions without errors', async () => {
      Club.findAll.mockResolvedValue([]);
      const result = await Club.findAll();
      expect(result).toEqual([]);
      expect(Club.findAll).toHaveBeenCalled();
    });

    it('should properly mock club objects with required methods', () => {
      const testClub = createMockClub();
      expect(testClub.getCarnivalCount).toBeDefined();
      expect(testClub.toJSON).toBeDefined();
      expect(typeof testClub.getCarnivalCount).toBe('function');
      expect(typeof testClub.toJSON).toBe('function');
    });
  });

  describe('Public Club Functionality', () => {
    describe('showClubListings', () => {
      it('should call Club.findAll when showClubListings is invoked', async () => {
        Club.findAll.mockResolvedValue([]);
        ClubAlternateName.searchClubsByAlternateName.mockResolvedValue([]);

        await showClubListings(req, res, next);

        expect(Club.findAll).toHaveBeenCalled();
        expect(ClubAlternateName.searchClubsByAlternateName).not.toHaveBeenCalled();
      });

      it('should handle search parameters and call appropriate functions', async () => {
        req.query = { search: 'test', state: 'NSW' };
        
        Club.findAll.mockResolvedValue([]);
        ClubAlternateName.searchClubsByAlternateName.mockResolvedValue([]);

        await showClubListings(req, res, next);

        expect(ClubAlternateName.searchClubsByAlternateName).toHaveBeenCalledWith('test');
        expect(Club.findAll).toHaveBeenCalledWith(expect.objectContaining({
          where: expect.objectContaining({
            isActive: true,
            isPubliclyListed: true
          })
        }));
      });

      it('should not throw errors when processing empty club arrays', async () => {
        Club.findAll.mockResolvedValue([]);
        ClubAlternateName.searchClubsByAlternateName.mockResolvedValue([]);

        // This should not throw an error
        await expect(async () => {
          await showClubListings(req, res, next);
        }).not.toThrow();
        
        expect(Club.findAll).toHaveBeenCalled();
        expect(next).not.toHaveBeenCalled(); // No errors should be passed to next
      });

      it('should display public club listings with default pagination', async () => {
        const mockClubs = [mockClub, { ...mockClub, id: 2, clubName: 'Second Club' }];
        // Each club needs getCarnivalCount method for the controller logic
        mockClubs.forEach(club => {
          club.getCarnivalCount = vi.fn().mockResolvedValue(5);
        });
        Club.findAll.mockResolvedValue(mockClubs);

        await showClubListings(req, res, next);

        expect(Club.findAll).toHaveBeenCalledWith(expect.objectContaining({
          where: {
            isActive: true,
            isPubliclyListed: true
          },
          order: [['clubName', 'ASC']],
          include: expect.any(Array)
        }));

        expect(res.render).toHaveBeenCalledWith('clubs/list', expect.objectContaining({
          title: 'Find a Masters Rugby League Club',
          clubs: expect.any(Array)
        }));
      });

      it('should handle empty results gracefully', async () => {
        Club.findAll.mockResolvedValue([]);

        await showClubListings(req, res, next);

        expect(res.render).toHaveBeenCalledWith('clubs/list', expect.objectContaining({
          title: 'Find a Masters Rugby League Club',
          clubs: []
        }));
      });
    });

    describe('showClubProfile', () => {
      it('should display club profile for active publicly listed club', async () => {
        req.params.id = '1';
        
        const mockClubWithDetails = {
          ...mockClub,
          delegates: [{ ...mockUser, isPrimaryDelegate: true }],
          sponsors: [],
          alternateNames: []
        };
        
        Club.findByPk.mockResolvedValue(mockClub); // First check if club exists
        Club.findOne.mockResolvedValue(mockClubWithDetails);
        User.findAll.mockResolvedValue([mockUser]);
        Carnival.findAll.mockResolvedValue([]);
        CarnivalClub.findAll.mockResolvedValue([]);

        await showClubProfile(req, res, next);

        expect(res.render).toHaveBeenCalledWith('clubs/show', expect.objectContaining({
          title: `${mockClub.clubName} - Masters Rugby League Club`,
          club: mockClubWithDetails
        }));
      });

      it('should redirect if club does not exist', async () => {
        req.params.id = '999';
        Club.findByPk.mockResolvedValue(null);

        await showClubProfile(req, res);

        expect(req.flash).toHaveBeenCalledWith('error_msg', 'Club not found.');
        expect(res.redirect).toHaveBeenCalledWith('/clubs');
      });

      it('should redirect if club is inactive', async () => {
        req.params.id = '1';
        const inactiveClub = { ...mockClub, isActive: false };
        Club.findByPk.mockResolvedValue(inactiveClub);

        await showClubProfile(req, res);

        expect(req.flash).toHaveBeenCalledWith(
          'error_msg',
          'This club is no longer active. Club profiles are only available for active clubs.'
        );
        expect(res.redirect).toHaveBeenCalledWith('/clubs');
      });
    });
  });

  describe('Club Management for Delegates', () => {
    describe('showClubManagement', () => {
      it('should show club options for user without club', async () => {
        req.user = { ...mockUser, clubId: null };
        
        const availableClubs = [mockClub];
        const claimableClubs = [];
        
        Club.findAll
          .mockResolvedValueOnce(availableClubs) // Available clubs
          .mockResolvedValueOnce(claimableClubs); // Claimable clubs

        await showClubManagement(req, res, next);

        expect(res.render).toHaveBeenCalledWith('clubs/club-options', expect.objectContaining({
          title: 'Join or Create a Club',
          user: req.user,
          availableClubs,
          claimableClubs
        }));
      });

      it('should show management interface for user with club', async () => {
        req.user = { ...mockUser, clubId: 1 };
        Club.findByPk.mockResolvedValue(mockClub);

        await showClubManagement(req, res, next);

        expect(res.render).toHaveBeenCalledWith('clubs/manage', expect.objectContaining({
          title: 'Manage Club Profile',
          club: mockClub
        }));
      });

      it('should redirect if user club not found', async () => {
        req.user = { ...mockUser, clubId: 1 };
        Club.findByPk.mockResolvedValue(null);

        await showClubManagement(req, res, next);

        expect(req.flash).toHaveBeenCalledWith('error_msg', 'Club not found.');
        expect(res.redirect).toHaveBeenCalledWith('/dashboard');
      });
    });

    describe('updateClubProfile', () => {
      beforeEach(() => {
        req.user = { ...mockUser, clubId: 1 };
        req.body = {
          location: 'Melbourne',
          description: 'Updated description',
          contactPerson: 'Updated Person',
          contactEmail: 'updated@example.com',
          contactPhone: '0987654321',
          website: 'https://example.com',
          facebookUrl: 'https://facebook.com/club',
          instagramUrl: 'https://instagram.com/club',
          twitterUrl: 'https://twitter.com/club',
          isPubliclyListed: 'on',
          isActive: 'on'
        };
      });

      it('should successfully update club profile', async () => {
        await updateClubProfile(req, res, next);

        expect(mockClub.update).toHaveBeenCalledWith(expect.objectContaining({
          location: 'Melbourne',
          contactEmail: 'updated@example.com',
          contactPhone: '0987654321',
          contactPerson: 'Updated Person',
          description: 'Updated description'
        }));

        expect(req.flash).toHaveBeenCalledWith(
          'success_msg',
          'Club profile updated successfully!'
        );
        expect(res.redirect).toHaveBeenCalledWith('/clubs/manage');
      });

      it('should handle validation errors', async () => {
        validationResult.mockReturnValue({
          isEmpty: () => false,
          array: () => [{ msg: 'Email is invalid' }, { msg: 'Phone is invalid' }]
        });

        await updateClubProfile(req, res, next);

        expect(req.flash).toHaveBeenCalledWith(
          'error_msg',
          'Validation errors: Email is invalid, Phone is invalid'
        );
        expect(res.redirect).toHaveBeenCalledWith('/clubs/manage');
      });

      it('should handle user without club', async () => {
        req.user = { ...mockUser, clubId: null };

        await updateClubProfile(req, res, next);

        expect(req.flash).toHaveBeenCalledWith(
          'error_msg',
          'You must be associated with a club to manage its profile.'
        );
        expect(res.redirect).toHaveBeenCalledWith('/dashboard');
      });
    });

    describe('createClub', () => {
      beforeEach(() => {
        req.user = { ...mockUser, clubId: null };
        req.body = {
          clubName: 'New Test Club',
          state: 'VIC',
          location: 'Melbourne',
          description: 'New club description'
        };
      });

      it('should successfully create new club', async () => {
        Club.findOne.mockResolvedValue(null); // No existing club
        const newClub = { ...mockClub, id: 2, clubName: 'New Test Club' };
        Club.create.mockResolvedValue(newClub);

        await createClub(req, res, next);

        expect(Club.create).toHaveBeenCalledWith(expect.objectContaining({
          clubName: 'New Test Club',
          state: 'VIC',
          location: 'Melbourne',
          description: 'New club description',
          createdByUserId: 1,
          isPubliclyListed: true,
          isActive: true
        }));

        expect(mockUser.update).toHaveBeenCalledWith({
          clubId: 2,
          isPrimaryDelegate: true
        });

        expect(req.flash).toHaveBeenCalledWith(
          'success_msg',
          'Club "New Test Club" has been created successfully! You are now the primary delegate.'
        );
        expect(res.redirect).toHaveBeenCalledWith('/dashboard');
      });

      it('should handle validation errors', async () => {
        validationResult.mockReturnValue({
          isEmpty: () => false,
          array: () => [{ msg: 'Club name is required' }]
        });

        await createClub(req, res, next);

        expect(req.flash).toHaveBeenCalledWith(
          'error_msg',
          'Please correct the validation errors.'
        );
        expect(res.redirect).toHaveBeenCalledWith('/clubs/manage');
      });

      it('should handle duplicate club name', async () => {
        Club.findOne.mockResolvedValue(mockClub); // Existing club found

        await createClub(req, res, next);

        expect(req.flash).toHaveBeenCalledWith(
          'error_msg',
          'A club with this name already exists. Please choose a different name.'
        );
        expect(res.redirect).toHaveBeenCalledWith('/clubs/manage');
      });
    });
  });

  describe('Club Membership Operations', () => {
    describe('joinClub', () => {
      beforeEach(() => {
        req.user = { ...mockUser, clubId: null };
        req.params.id = '1';
      });

      it('should successfully join club without primary delegate', async () => {
        const clubWithoutPrimary = {
          ...mockClub,
          delegates: [{ ...mockUser, id: 2, isPrimaryDelegate: false }]
        };
        Club.findOne.mockResolvedValue(clubWithoutPrimary);

        await joinClub(req, res, next);

        expect(mockUser.update).toHaveBeenCalledWith(
          {
            clubId: 1,
            isPrimaryDelegate: false
          },
          { transaction: mockTransaction }
        );

        expect(mockTransaction.commit).toHaveBeenCalled();
        expect(req.flash).toHaveBeenCalledWith(
          'success_msg',
          'You have successfully joined "Test Club" as a club delegate. You can now create carnivals for this club.'
        );
        expect(res.redirect).toHaveBeenCalledWith('/dashboard');
      });

      it('should redirect if club has primary delegate', async () => {
        const clubWithPrimary = {
          ...mockClub,
          delegates: [{ ...mockUser, id: 2, isPrimaryDelegate: true, firstName: 'Primary', lastName: 'User' }]
        };
        Club.findOne.mockResolvedValue(clubWithPrimary);

        await joinClub(req, res, next);

        expect(req.flash).toHaveBeenCalledWith(
          'error_msg',
          'This club already has a primary delegate (Primary User). Please contact them to request an invitation to join the club. You can find their contact information on the club\'s profile page.'
        );
        expect(res.redirect).toHaveBeenCalledWith('/clubs/1');
      });

      it('should handle user already has club', async () => {
        req.user = { ...mockUser, clubId: 2 };

        await joinClub(req, res, next);

        expect(req.flash).toHaveBeenCalledWith(
          'error_msg',
          'You are already associated with a club. You can only be a member of one club at a time.'
        );
        expect(res.redirect).toHaveBeenCalledWith('/clubs/manage');
      });

      it('should handle club not found', async () => {
        Club.findOne.mockResolvedValue(null);

        await joinClub(req, res, next);

        expect(req.flash).toHaveBeenCalledWith(
          'error_msg',
          'Club not found or is not active.'
        );
        expect(res.redirect).toHaveBeenCalledWith('/clubs/manage');
      });
    });

    describe('leaveClub', () => {
      beforeEach(() => {
        req.user = { ...mockUser, clubId: 1, isPrimaryDelegate: false };
        req.body = { confirmed: 'true' };
      });

      it('should successfully leave club as regular delegate', async () => {
        await leaveClub(req, res, next);

        expect(mockUser.update).toHaveBeenCalledWith(
          {
            clubId: null,
            isPrimaryDelegate: false
          },
          { transaction: mockTransaction }
        );

        expect(mockTransaction.commit).toHaveBeenCalled();
        expect(req.flash).toHaveBeenCalledWith(
          'success_msg',
          'You have successfully left "Test Club". You can now join a different club if needed.'
        );
        expect(res.redirect).toHaveBeenCalledWith('/dashboard');
      });

      it('should handle user without club', async () => {
        req.user = { ...mockUser, clubId: null };

        await leaveClub(req, res, next);

        expect(req.flash).toHaveBeenCalledWith(
          'error_msg',
          'You are not currently associated with any club.'
        );
        expect(res.redirect).toHaveBeenCalledWith('/dashboard');
      });

      it('should handle missing confirmation', async () => {
        req.body = { confirmed: 'false' };

        await leaveClub(req, res, next);

        expect(req.flash).toHaveBeenCalledWith(
          'error_msg',
          'You must confirm that you want to leave the club.'
        );
        expect(res.redirect).toHaveBeenCalledWith('/dashboard');
      });
    });
  });

  describe('Club Ownership Claims', () => {
    describe('getClaimOwnership', () => {
      it('should show claim ownership form for valid club', async () => {
        req.params.id = '1';
        req.user = { ...mockUser, clubId: null };

        const proxyClub = {
          ...mockClub,
          createdByProxy: true,
          inviteEmail: 'test@example.com',
          delegates: [],
          isUnclaimed: vi.fn().mockReturnValue(true),
          canUserClaim: vi.fn().mockReturnValue(true)
        };
        Club.findByPk.mockResolvedValue(proxyClub);

        await getClaimOwnership(req, res, next);

        expect(res.render).toHaveBeenCalledWith('clubs/claim-ownership', expect.objectContaining({
          title: 'Claim Ownership - Test Club',
          club: proxyClub
        }));
      });

      it('should redirect if user already has club', async () => {
        req.user = { ...mockUser, clubId: 1 };

        await getClaimOwnership(req, res, next);

        expect(req.flash).toHaveBeenCalledWith(
          'error_msg',
          'This club already has an owner or was not created for claiming.'
        );
        expect(res.redirect).toHaveBeenCalledWith('/clubs/1');
      });
    });

    describe('postClaimOwnership', () => {
      beforeEach(() => {
        req.params.id = '1';
        req.user = { ...mockUser, clubId: null };
        req.body = { confirmed: 'true' };
      });

      it('should successfully claim club ownership', async () => {
        const proxyClub = {
          ...mockClub,
          createdByProxy: true,
          inviteEmail: 'test@example.com',
          delegates: [],
          canUserClaim: vi.fn().mockReturnValue(true),
          update: vi.fn().mockResolvedValue(true)
        };
        Club.findByPk.mockResolvedValue(proxyClub);

        await postClaimOwnership(req, res, next);

        expect(req.user.update).toHaveBeenCalledWith({
          clubId: 1,
          isPrimaryDelegate: true
        });

        expect(proxyClub.update).toHaveBeenCalledWith({
          createdByProxy: false,
          inviteEmail: null,
          isPubliclyListed: true
        });

        expect(req.flash).toHaveBeenCalledWith(
          'success_msg',
          'Congratulations! You are now the primary delegate for Test Club. You can manage your club\'s information and create carnivals.'
        );
        expect(res.redirect).toHaveBeenCalledWith('/dashboard');
      });
    });
  });

  describe('API Endpoints', () => {
    describe('searchClubs', () => {
      it('should return formatted club search results', async () => {
        req.query = { q: 'test' }; // Ensure req.query.q is properly set

        const mockClubs = [
          {
            id: 1,
            clubName: 'Test Club',
            location: 'Sydney',
            state: 'NSW',
            alternateNames: []
          },
          {
            id: 2,
            clubName: 'Another Club',
            location: 'Melbourne',
            state: 'VIC',
            alternateNames: [{ alternateName: 'Test Alternate' }]
          }
        ];

        Club.findAll
          .mockResolvedValueOnce([mockClubs[0]]) // Search by name
          .mockResolvedValueOnce([mockClubs[1]]); // Search by alternate names
        
        ClubAlternateName.searchClubsByAlternateName.mockResolvedValue([2]);

        await searchClubs(req, res, next);

        expect(res.json).toHaveBeenCalledWith({
          success: true,
          clubs: expect.arrayContaining([
            expect.objectContaining({
              id: 1,
              clubName: 'Test Club',
              location: 'Sydney',
              state: 'NSW'
            }),
            expect.objectContaining({
              id: 2,
              clubName: 'Another Club',
              location: 'Melbourne',
              state: 'VIC'
            })
          ])
        });
      });

      it('should return empty results for no query', async () => {
        req.query = { q: '' }; // Ensure req.query.q is set to empty string

        await searchClubs(req, res, next);

        expect(res.json).toHaveBeenCalledWith({
          success: true,
          clubs: []
        });
      });

      it('should limit results to 10 clubs', async () => {
        req.query = { q: 'club' }; // Ensure req.query.q is properly set

        const manyClubs = Array.from({ length: 15 }, (_, i) => ({
          id: i + 1,
          clubName: `Club ${i + 1}`,
          location: 'City',
          state: 'NSW',
          alternateNames: []
        }));

        Club.findAll
          .mockResolvedValueOnce(manyClubs)
          .mockResolvedValueOnce([]);
        
        ClubAlternateName.searchClubsByAlternateName.mockResolvedValue([]);

        await searchClubs(req, res, next);

        expect(res.json).toHaveBeenCalled();
        const response = res.json.mock.calls[0][0];
        expect(response.clubs).toHaveLength(10);
      });
    });
  });

  describe('Sponsor Management', () => {
<<<<<<< HEAD
    describe('showClubSponsors', () => {
      it('should display club sponsors for authorized user (sorted by displayOrder)', async () => {
        req.user = { ...mockUser, clubId: 1 };
        req.params.id = '1';

        const unsortedSponsors = [
          { id: 2, sponsorName: 'B', displayOrder: 3 },
          { id: 1, sponsorName: 'A', displayOrder: 1 },
          { id: 3, sponsorName: 'C' } // no order -> treated as 999
        ];
        const clubWithSponsors = { ...mockClub, sponsors: [...unsortedSponsors] };
        Club.findByPk.mockResolvedValue(clubWithSponsors);

        await showClubSponsors(req, res, next);

        expect(Club.findByPk).toHaveBeenCalledWith(1, expect.objectContaining({ include: expect.any(Array) }));
        expect(res.render).toHaveBeenCalled();
        const [view, ctx] = res.render.mock.calls[0];
        expect(view).toBe('clubs/sponsors');
        expect(ctx.title).toBe('Manage Club Sponsors');
        // Sponsors should be sorted: displayOrder 1, then 3, then undefined
        expect(ctx.sponsors.map(s => s.id)).toEqual([1, 2, 3]);
      });

      it('should redirect unauthorized user', async () => {
        req.user = { ...mockUser, clubId: 2 };
        req.params.id = '1';

        await showClubSponsors(req, res, next);

        expect(req.flash).toHaveBeenCalledWith(
          'error_msg',
          'You can only manage sponsors for your own club.'
        );
        expect(res.redirect).toHaveBeenCalledWith('/clubs/manage');
      });
      // it('should display club sponsors for authorized user', async () => {
      //   req.user = { ...mockUser, clubId: 1 };
      //   req.params.id = '1';

      //   const mockSponsors = [
      //     {
      //       id: 1,
      //       sponsorName: 'Test Sponsor',
      //       ClubSponsor: { displayOrder: 1, tier: 'Premium' }
      //     }
      //   ];
        
      //   const clubWithSponsors = {
      //     ...mockClub,
      //     sponsors: mockSponsors
      //   };

      //   Club.findByPk.mockResolvedValue(clubWithSponsors);
      //   sortSponsorsHierarchically.mockReturnValue(mockSponsors);

      //   await showClubSponsors(req, res);

      //   expect(res.render).toHaveBeenCalledWith('clubs/sponsors', expect.objectContaining({
      //     title: 'Manage Club Sponsors',
      //     club: clubWithSponsors,
      //     sponsors: mockSponsors
      //   }));
      // });

      // it('should redirect unauthorized user', async () => {
      //   req.user = { ...mockUser, clubId: 2 };
      //   req.params.id = '1';

      //   await showClubSponsors(req, res);

      //   expect(req.flash).toHaveBeenCalledWith(
      //     'error_msg',
      //     'You can only manage sponsors for your own club.'
      //   );
      //   expect(res.redirect).toHaveBeenCalledWith('/clubs/manage');
      // });
    });

=======
>>>>>>> f2c53603
    describe('addSponsorToClub', () => {
      beforeEach(() => {
        req.user = { ...mockUser, clubId: 1 };
        req.params.id = '1';
        req.body = {
          sponsorId: '2',
          tier: 'Premium',
          customDisplayName: 'Custom Name'
        };
      });

      it('should successfully add sponsor to club', async () => {
        // Arrange: Set up request body to match controller expectations
        req.body = {
          sponsorType: 'existing',
          existingSponsorId: 2
        };
        const mockSponsor = {
          id: 2,
          sponsorName: 'Test Sponsor',
          clubId: 1,
          isAssociatedWithClub: vi.fn().mockResolvedValue(false)
        };
        Sponsor.findByPk.mockResolvedValue(mockSponsor);
        mockClub.getSponsors = vi.fn().mockResolvedValue([]); // Ensure getSponsors is a spy
        mockClub.addSponsor = vi.fn().mockResolvedValue(true); // Ensure addSponsor is a spy
        Club.findByPk.mockResolvedValue(mockClub); // Ensure controller uses the correct club instance

        // Act
        await addSponsorToClub(req, res);

        // Assert
        expect(mockClub.addSponsor).toHaveBeenCalledWith(mockSponsor, expect.objectContaining({
          through: expect.objectContaining({
            displayOrder: 1
          })
        }));
        expect(req.flash).toHaveBeenCalledWith(
          'success_msg',
          'Sponsor "Test Sponsor" has been added to your club!'
        );
        expect(res.redirect).toHaveBeenCalledWith('/clubs/manage/sponsors');
      });
    });
  });

  describe('Alternate Names Management', () => {
    describe('addAlternateName', () => {
      beforeEach(() => {
        req.user = { ...mockUser, clubId: 1 };
        req.params.id = '1';
        req.body = { alternateName: 'New Alternate Name' };
      });

      it('should successfully add alternate name', async () => {
        ClubAlternateName.isUniqueForClub.mockResolvedValue(true); // Not duplicate
        ClubAlternateName.create.mockResolvedValue({
          id: 1,
          alternateName: 'New Alternate Name',
          displayName: 'New Alternate Name'
        });

        await addAlternateName(req, res);

        expect(ClubAlternateName.create).toHaveBeenCalledWith({
          clubId: 1,
          alternateName: 'New Alternate Name',
          displayName: 'New Alternate Name'
        });

        expect(res.json).toHaveBeenCalledWith({
          success: true,
          message: 'Alternate name added successfully.',
          alternateName: {
            id: 1,
            displayName: 'New Alternate Name'
          }
        });
      });

      it('should handle duplicate alternate name', async () => {
        ClubAlternateName.isUniqueForClub.mockResolvedValue(false); // Duplicate found

        await addAlternateName(req, res);

        expect(res.status).toHaveBeenCalledWith(400);
        expect(res.json).toHaveBeenCalledWith({
          success: false,
          message: 'This alternate name already exists for your club.'
        });
      });
    });
  });

  describe('Image Management', () => {
    describe('getClubImages', () => {
      it('should return club images for authorized user', async () => {
        req.user = { ...mockUser, clubId: 1 };
        req.params = { clubId: '1' }; // Fix parameter name
        req.query = { imageType: 'gallery' };

        const mockImages = [
          { filename: 'image1.jpg', url: '/uploads/clubs/1/image1.jpg' },
          { filename: 'image2.jpg', url: '/uploads/clubs/1/image2.jpg' }
        ];

        // Mock the actual service method used by controller
        ImageNamingService.getEntityImages = vi.fn().mockResolvedValue(mockImages);

        await getClubImages(req, res);

        expect(ImageNamingService.getEntityImages).toHaveBeenCalledWith(
          ImageNamingService.ENTITY_TYPES.CLUB,
          1,
          'gallery'
        );
        expect(res.json).toHaveBeenCalledWith({
          success: true,
          images: mockImages,
          total: mockImages.length
        });
      });

      it('should handle unauthorized access', async () => {
        req.user = { ...mockUser, clubId: 2 };
        req.params = { clubId: '1' };

        await getClubImages(req, res);

        expect(res.status).toHaveBeenCalledWith(403);
        expect(res.json).toHaveBeenCalledWith({
          success: false,
          message: 'Access denied. You can only view images for your own club.'
        });
      });
    });

    describe('deleteClubImage', () => {
      beforeEach(() => {
        req.user = { ...mockUser, clubId: 1 };
        req.params = { clubId: '1', filename: 'image1.jpg' };
      });

      it('should successfully delete club image', async () => {
        const fs = await import('fs/promises');
        
        // Mock ImageNamingService methods used by controller
        ImageNamingService.parseImageName = vi.fn().mockReturnValue({
          entityType: ImageNamingService.ENTITY_TYPES.CLUB,
          entityId: 1,
          imageType: ImageNamingService.IMAGE_TYPES.GALLERY
        });
        ImageNamingService.getRelativePath = vi.fn().mockReturnValue('clubs/gallery');
        ImageNamingService.ENTITY_TYPES = { CLUB: 'club' };
        ImageNamingService.IMAGE_TYPES = { LOGO: 'logo', GALLERY: 'gallery' };
        
        fs.unlink = vi.fn().mockResolvedValue(true);

        await deleteClubImage(req, res);

        expect(res.json).toHaveBeenCalledWith({
          success: true,
          message: 'Image deleted successfully'
        });
      });

      it('should handle unauthorized access', async () => {
        req.user = { ...mockUser, clubId: 2 };

        await deleteClubImage(req, res);

        expect(res.status).toHaveBeenCalledWith(403);
        expect(res.json).toHaveBeenCalledWith({
          success: false,
          message: 'Access denied. You can only delete images for your own club.'
        });
      });

      it('should handle invalid filename', async () => {
        req.params.filename = '/malicious.txt';
        
        // Mock parseImageName to return null for invalid files
        ImageNamingService.parseImageName = vi.fn().mockReturnValue(null);

        await deleteClubImage(req, res);

        expect(res.status).toHaveBeenCalledWith(400);
        expect(res.json).toHaveBeenCalledWith({
          success: false,
          message: 'Invalid image file or image does not belong to this club'
        });
      });
    });
  });

  describe('Error Handling', () => {
    it('should handle database errors gracefully', async () => {
      Club.findAll.mockRejectedValue(new Error('Database error'));

      try {
        await showClubListings(req, res);
      } catch (error) {
        expect(error.message).toBe('Database error');
      }
    });

    it('should handle validation service errors', async () => {
      validationResult.mockImplementation(() => {
        throw new Error('Validation service error');
      });

      try {
        await createClub(req, res);
      } catch (error) {
        expect(error.message).toBe('Validation service error');
      }
    });

    it('should handle image service errors', async () => {
      req.user = { ...mockUser, clubId: 1 };
      req.params.id = '1';

      ImageNamingService.getClubImages.mockRejectedValue(
        new Error('Image service error')
      );

      try {
        await getClubImages(req, res);
      } catch (error) {
        expect(error.message).toBe('Image service error');
      }
    });
  });

  describe('Integration Status', () => {
    it('should successfully bypass Sequelize association conflicts', () => {
      // This test passing means we've successfully avoided the original error:
      // "You have used the alias club in two separate associations"
      expect(true).toBe(true);
    });

    it('should have all required mocks in place', () => {
      expect(Club).toBeDefined();
      expect(ClubAlternateName).toBeDefined();
      expect(res.render).toBeDefined();
      expect(typeof showClubListings).toBe('function');
    });

    it('should support comprehensive controller functionality', () => {
      // Verify we have imported all the necessary controller functions
      expect(typeof showClubListings).toBe('function');
      expect(typeof showClubProfile).toBe('function');
      expect(typeof createClub).toBe('function');
      expect(typeof joinClub).toBe('function');
      expect(typeof searchClubs).toBe('function');
      expect(typeof addSponsorToClub).toBe('function');
      expect(typeof getClubImages).toBe('function');
    });
  });
});<|MERGE_RESOLUTION|>--- conflicted
+++ resolved
@@ -943,7 +943,6 @@
   });
 
   describe('Sponsor Management', () => {
-<<<<<<< HEAD
     describe('showClubSponsors', () => {
       it('should display club sponsors for authorized user (sorted by displayOrder)', async () => {
         req.user = { ...mockUser, clubId: 1 };
@@ -1023,8 +1022,6 @@
       // });
     });
 
-=======
->>>>>>> f2c53603
     describe('addSponsorToClub', () => {
       beforeEach(() => {
         req.user = { ...mockUser, clubId: 1 };
