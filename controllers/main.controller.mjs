--- conflicted
+++ resolved
@@ -226,148 +226,6 @@
  * Handle email subscription with bot protection
  * Following MVC pattern - returns JSON responses for AJAX requests
  */
-<<<<<<< HEAD
-export const postSubscribe = asyncHandler(async (req, res) => {
-  // Add defensive check for req.body
-  if (!req.body) {
-    console.error('Subscription error: req.body is undefined');
-    return res.status(400).json({
-      success: false,
-      message: 'Invalid request data',
-    });
-  }
-
-  const { email, website, form_timestamp } = req.body;
-
-  // Bot protection: Check honeypot field
-  if (website && website.trim() !== '') {
-    console.log('Bot detected: honeypot field filled');
-    return res.status(400).json({
-      success: false,
-      message: 'Invalid request',
-    });
-  }
-
-  // Bot protection: Also check if honeypot field exists but contains only whitespace
-  if (website !== undefined && website !== null && website !== '') {
-    console.log('Bot detected: honeypot field contains whitespace');
-    return res.status(400).json({
-      success: false,
-      message: 'Invalid request',
-    });
-  }
-
-  // Bot protection: Check form timing (minimum 3 seconds to fill form)
-  if (form_timestamp) {
-    const submittedTimestamp = parseInt(form_timestamp, 10);
-    const currentTime = Date.now();
-    const timeDiff = currentTime - submittedTimestamp;
-    const minimumTime = 3000; // 3 seconds (anti-bot protection)
-    const maximumTime = 30 * 60 * 1000; // 30 minutes (reasonable session timeout)
-
-    console.log(
-      `Form timing check: submitted=${submittedTimestamp}, current=${currentTime}, diff=${timeDiff}ms`
-    );
-
-    // Check if timestamp is in the future (suspicious)
-    if (submittedTimestamp > currentTime) {
-      console.log(`Bot detected: timestamp in future (${submittedTimestamp} > ${currentTime})`);
-      return res.status(400).json({
-        success: false,
-        message: 'Invalid form timestamp',
-      });
-    }
-
-    if (timeDiff < minimumTime) {
-      console.log(`Bot detected: form submitted too quickly (${timeDiff}ms)`);
-      return res.status(400).json({
-        success: false,
-        message: 'Please wait a moment before submitting',
-      });
-    }
-
-    if (timeDiff > maximumTime) {
-      console.log(`Bot detected: form submission timeout (${timeDiff}ms)`);
-      return res.status(400).json({
-        success: false,
-        message: 'Form session expired, please refresh and try again',
-      });
-    }
-  }
-
-  // Validate email
-  if (!email) {
-    return res.status(400).json({
-      success: false,
-      message: 'Email address is required',
-    });
-  }
-
-  const emailRegex = /^[^\s@]+@[^\s@]+\.[^\s@]+$/;
-  if (!emailRegex.test(email.toLowerCase())) {
-    return res.status(400).json({
-      success: false,
-      message: 'Invalid email address',
-    });
-  }
-
-  // Rate limiting: Check IP address for recent submissions
-  const userIP = req.ip || req.connection.remoteAddress;
-  const recentSubmissionTime = 60000; // 1 minute
-
-  // Simple in-memory rate limiting (for production, use Redis or database)
-  if (!global.subscriptionAttempts) {
-    global.subscriptionAttempts = new Map();
-  }
-
-  const lastAttempt = global.subscriptionAttempts.get(userIP);
-  if (lastAttempt && Date.now() - lastAttempt < recentSubmissionTime) {
-    console.log(`Rate limit exceeded for IP: ${userIP}`);
-    return res.status(429).json({
-      success: false,
-      message: 'Too many requests. Please wait a moment before trying again.',
-    });
-  }
-
-  // Record this attempt
-  global.subscriptionAttempts.set(userIP, Date.now());
-
-  // Check if email already exists
-  const existingSubscription = await EmailSubscription.findOne({
-    where: { email: email.toLowerCase() },
-  });
-
-  if (existingSubscription && existingSubscription.isActive) {
-    console.log(`Attempted resubscription for already active email: ${email.toLowerCase()}`);
-    return res.status(400).json({
-      success: false,
-      message: 'This email is already subscribed to our newsletter!',
-    });
-  }
-
-  if (existingSubscription && !existingSubscription.isActive) {
-    // Reactivate existing subscription
-    await existingSubscription.update({
-      isActive: true,
-      subscribedAt: new Date(),
-    });
-    console.log(`Reactivated subscription for: ${email.toLowerCase()}`);
-  } else {
-    // Create new subscription
-    await EmailSubscription.create({
-      email: email.toLowerCase(),
-      isActive: true,
-      subscribedAt: new Date(),
-    });
-    console.log(`New email subscription created: ${email.toLowerCase()}`);
-  }
-
-  return res.json({
-    success: true,
-    message: 'Successfully subscribed to newsletter!',
-  });
-});
-=======
 export const postSubscribe = async (req, res) => {
     try {
         // Add defensive check for req.body
@@ -570,7 +428,6 @@
         });
     }
 };
->>>>>>> b97cc9ad
 
 /**
  * Display unsubscribe page
@@ -746,22 +603,6 @@
       where: { email: email.trim().toLowerCase() },
     });
 
-<<<<<<< HEAD
-    if (!existingSubscription) {
-      await EmailSubscription.create({
-        email: email.trim().toLowerCase(),
-        subscribedStates: ['NSW', 'QLD', 'VIC', 'WA', 'SA', 'TAS', 'NT', 'ACT'], // Subscribe to all states
-        isActive: true,
-        subscribedAt: new Date(),
-        source: 'contact_form',
-      });
-=======
-    // If user wants newsletter and isn't already subscribed, add them
-    if (newsletter === 'on') {
-        const existingSubscription = await EmailSubscription.findOne({
-            where: { email: email.trim().toLowerCase() }
-        });
-
         if (!existingSubscription) {
             await EmailSubscription.create({
                 email: email.trim().toLowerCase(),
@@ -771,9 +612,7 @@
                 source: 'contact_form'
             });
         }
->>>>>>> b97cc9ad
     }
-  }
 
   req.flash(
     'success_msg',
